--- conflicted
+++ resolved
@@ -837,7 +837,6 @@
 				</div>
 				<el-row>
 					<el-col :span="10" :class="$style['setting-name']">
-<<<<<<< HEAD
 						<label for="availableInMCP">
 							{{ i18n.baseText('workflowSettings.availableInMCP') + ':' }}
 							<N8nTooltip placement="top">
@@ -863,8 +862,6 @@
 				</el-row>
 				<el-row>
 					<el-col :span="10" :class="$style['setting-name']">
-=======
->>>>>>> 3c1dcfed
 						<label for="timeSavedPerExecution">
 							{{ i18n.baseText('workflowSettings.timeSavedPerExecution') }}
 							<N8nTooltip placement="top">
@@ -893,11 +890,7 @@
 			</div>
 		</template>
 		<template #footer>
-<<<<<<< HEAD
 			<div class="$style['action-buttons']" data-test-id="workflow-settings-save-button">
-=======
-			<div :class="$style['action-buttons']" data-test-id="workflow-settings-save-button">
->>>>>>> 3c1dcfed
 				<N8nButton
 					:disabled="readOnlyEnv || !workflowPermissions.update"
 					:label="i18n.baseText('workflowSettings.save')"
@@ -957,11 +950,9 @@
 	align-items: center;
 
 	:global(.el-input) {
-<<<<<<< HEAD
 		width: 64px;
-=======
+	:global(.el-input) {
 		width: var(--spacing-3xl);
->>>>>>> 3c1dcfed
 	}
 
 	span {
