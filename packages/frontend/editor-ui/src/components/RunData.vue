<script setup lang="ts">
import { ViewableMimeTypes } from '@n8n/api-types';
import { useStorage } from '@/composables/useStorage';
import { saveAs } from 'file-saver';
import type {
	IBinaryData,
	IConnectedNode,
	IDataObject,
	INodeExecutionData,
	INodeOutputConfiguration,
	IRunData,
	IRunExecutionData,
	ITaskMetadata,
	NodeError,
	NodeHint,
	Workflow,
	NodeConnectionType,
	NodeParameterValue,
} from 'n8n-workflow';
import {
	parseErrorMetadata,
	NodeConnectionTypes,
	NodeHelpers,
	TRIMMED_TASK_DATA_CONNECTIONS_KEY,
} from 'n8n-workflow';
import { computed, defineAsyncComponent, onBeforeUnmount, onMounted, ref, toRef, watch } from 'vue';

import type {
	IExecutionResponse,
	INodeUi,
	INodeUpdatePropertiesInformation,
	IRunDataDisplayMode,
	ITab,
	NodePanelType,
} from '@/Interface';

import {
	CORE_NODES_CATEGORY,
	DATA_EDITING_DOCS_URL,
	DATA_PINNING_DOCS_URL,
	HTML_NODE_TYPE,
	LOCAL_STORAGE_PIN_DATA_DISCOVERY_CANVAS_FLAG,
	LOCAL_STORAGE_PIN_DATA_DISCOVERY_NDV_FLAG,
	MAX_DISPLAY_DATA_SIZE,
	MAX_DISPLAY_DATA_SIZE_SCHEMA_VIEW,
	NODE_TYPES_EXCLUDED_FROM_OUTPUT_NAME_APPEND,
	SCHEMA_PREVIEW_EXPERIMENT,
	TEST_PIN_DATA,
} from '@/constants';

import BinaryDataDisplay from '@/components/BinaryDataDisplay.vue';
import NodeErrorView from '@/components/Error/NodeErrorView.vue';
import JsonEditor from '@/components/JsonEditor/JsonEditor.vue';

import RunDataPinButton from '@/components/RunDataPinButton.vue';
import { useExternalHooks } from '@/composables/useExternalHooks';
import { useI18n } from '@/composables/useI18n';
import { useNodeHelpers } from '@/composables/useNodeHelpers';
import { useNodeType } from '@/composables/useNodeType';
import type { PinDataSource, UnpinDataSource } from '@/composables/usePinnedData';
import { usePinnedData } from '@/composables/usePinnedData';
import { useTelemetry } from '@/composables/useTelemetry';
import { useToast } from '@/composables/useToast';
import { dataPinningEventBus, ndvEventBus } from '@/event-bus';
import { useNDVStore } from '@/stores/ndv.store';
import { useNodeTypesStore } from '@/stores/nodeTypes.store';
import { useRootStore } from '@/stores/root.store';
import { useSourceControlStore } from '@/stores/sourceControl.store';
import { useWorkflowsStore } from '@/stores/workflows.store';
import { executionDataToJson } from '@/utils/nodeTypesUtils';
import { getGenericHints } from '@/utils/nodeViewUtils';
import { searchInObject } from '@/utils/objectUtils';
import { clearJsonKey, isEmpty, isPresent } from '@/utils/typesUtils';
import { isEqual, isObject } from 'lodash-es';
import {
	N8nBlockUi,
	N8nButton,
	N8nCallout,
	N8nIconButton,
	N8nInfoTip,
	N8nLink,
	N8nOption,
	N8nSelect,
	N8nSpinner,
	N8nTabs,
	N8nText,
	N8nTooltip,
} from '@n8n/design-system';
import { storeToRefs } from 'pinia';
import { useRoute } from 'vue-router';
import { useUIStore } from '@/stores/ui.store';
import { useSchemaPreviewStore } from '@/stores/schemaPreview.store';
import { asyncComputed } from '@vueuse/core';
import { usePostHog } from '@/stores/posthog.store';
import ViewSubExecution from './ViewSubExecution.vue';
import RunDataItemCount from '@/components/RunDataItemCount.vue';
import RunDataDisplayModeSelect from '@/components/RunDataDisplayModeSelect.vue';
import RunDataPaginationBar from '@/components/RunDataPaginationBar.vue';
import { parseAiContent } from '@/utils/aiUtils';

const LazyRunDataTable = defineAsyncComponent(
	async () => await import('@/components/RunDataTable.vue'),
);
const LazyRunDataJson = defineAsyncComponent(
	async () => await import('@/components/RunDataJson.vue'),
);

const LazyRunDataSchema = defineAsyncComponent(
	async () => await import('@/components/VirtualSchema.vue'),
);
const LazyRunDataHtml = defineAsyncComponent(
	async () => await import('@/components/RunDataHtml.vue'),
);
const LazyRunDataAi = defineAsyncComponent(
	async () => await import('@/components/RunDataParsedAiContent.vue'),
);
const LazyRunDataSearch = defineAsyncComponent(
	async () => await import('@/components/RunDataSearch.vue'),
);

export type EnterEditModeArgs = {
	origin: 'editIconButton' | 'insertTestDataLink';
};

type Props = {
	workflow: Workflow;
	workflowExecution?: IExecutionResponse;
	runIndex: number;
	tooMuchDataTitle: string;
	executingMessage: string;
	pushRef?: string;
	paneType: NodePanelType;
	displayMode: IRunDataDisplayMode;
	noDataInBranchMessage: string;
	node?: INodeUi | null;
	nodes?: IConnectedNode[];
	linkedRuns?: boolean;
	canLinkRuns?: boolean;
	isExecuting?: boolean;
	overrideOutputs?: number[];
	mappingEnabled?: boolean;
	distanceFromActive?: number;
	blockUI?: boolean;
	isProductionExecutionPreview?: boolean;
	isPaneActive?: boolean;
	hidePagination?: boolean;
	calloutMessage?: string;
	disableRunIndexSelection?: boolean;
	disableEdit?: boolean;
	disablePin?: boolean;
	compact?: boolean;
	tableHeaderBgColor?: 'base' | 'light';
	disableHoverHighlight?: boolean;
	disableAiContent?: boolean;
};

const props = withDefaults(defineProps<Props>(), {
	node: null,
	nodes: () => [],
	overrideOutputs: undefined,
	distanceFromActive: 0,
	blockUI: false,
	isPaneActive: false,
	isProductionExecutionPreview: false,
	mappingEnabled: false,
	isExecuting: false,
	hidePagination: false,
	calloutMessage: undefined,
	disableRunIndexSelection: false,
	disableEdit: false,
	disablePin: false,
	disableHoverHighlight: false,
	compact: false,
	tableHeaderBgColor: 'base',
	workflowExecution: undefined,
	disableAiContent: false,
});

defineSlots<{
	content: {};
	'callout-message': {};
	header: {};
	'input-select': {};
	'before-data': {};
	'run-info': {};
	'node-waiting': {};
	'node-not-run': {};
	'no-output-data': {};
	'recovered-artificial-output-data': {};
}>();

const emit = defineEmits<{
	search: [search: string];
	runChange: [runIndex: number];
	itemHover: [
		item: {
			outputIndex: number;
			itemIndex: number;
		} | null,
	];
	linkRun: [];
	unlinkRun: [];
	activatePane: [];
	tableMounted: [
		{
			avgRowHeight: number;
		},
	];
	displayModeChange: [IRunDataDisplayMode];
}>();

const connectionType = ref<NodeConnectionType>(NodeConnectionTypes.Main);
const dataSize = ref(0);
const showData = ref(false);
const userEnabledShowData = ref(false);
const outputIndex = ref(0);
const binaryDataDisplayVisible = ref(false);
const binaryDataDisplayData = ref<IBinaryData | null>(null);
const currentPage = ref(1);
const pageSize = ref(10);

const pinDataDiscoveryTooltipVisible = ref(false);
const isControlledPinDataTooltip = ref(false);
const search = ref('');

const dataContainerRef = ref<HTMLDivElement>();

const nodeTypesStore = useNodeTypesStore();
const ndvStore = useNDVStore();
const workflowsStore = useWorkflowsStore();
const sourceControlStore = useSourceControlStore();
const rootStore = useRootStore();
const uiStore = useUIStore();
const schemaPreviewStore = useSchemaPreviewStore();
const posthogStore = usePostHog();

const toast = useToast();
const route = useRoute();
const nodeHelpers = useNodeHelpers();
const externalHooks = useExternalHooks();
const telemetry = useTelemetry();
const i18n = useI18n();

const node = toRef(props, 'node');

const pinnedData = usePinnedData(node, {
	runIndex: props.runIndex,
	displayMode: props.displayMode,
});
const { isSubNodeType } = useNodeType({
	node,
});

const isReadOnlyRoute = computed(() => route.meta.readOnlyCanvas === true);
const isWaitNodeWaiting = computed(() => {
	return (
		node.value?.name &&
		workflowExecution.value?.data?.resultData?.runData?.[node.value?.name]?.[props.runIndex]
			?.executionStatus === 'waiting'
	);
});

const { activeNode } = storeToRefs(ndvStore);
const nodeType = computed(() => {
	if (!node.value) return null;

	return nodeTypesStore.getNodeType(node.value.type, node.value.typeVersion);
});

const isSchemaView = computed(() => props.displayMode === 'schema');
const isSearchInSchemaView = computed(() => isSchemaView.value && !!search.value);
const hasMultipleInputNodes = computed(() => props.paneType === 'input' && props.nodes.length > 0);
const displaysMultipleNodes = computed(() => isSchemaView.value && hasMultipleInputNodes.value);

const isTriggerNode = computed(() => !!node.value && nodeTypesStore.isTriggerNode(node.value.type));

const canPinData = computed(
	() =>
		!!node.value &&
		pinnedData.canPinNode(false, currentOutputIndex.value) &&
		!isPaneTypeInput.value &&
		pinnedData.isValidNodeType.value &&
		!(binaryData.value && binaryData.value.length > 0),
);
<<<<<<< HEAD
const displayModes = computed(() => {
	const defaults: Array<{ label: string; value: IRunDataDisplayMode }> = [
		{ label: i18n.baseText('runData.table'), value: 'table' },
		{ label: i18n.baseText('runData.json'), value: 'json' },
	];

	if (binaryData.value.length) {
		defaults.push({ label: i18n.baseText('runData.binary'), value: 'binary' });
	}

	const schemaView = { label: i18n.baseText('runData.schema'), value: 'schema' } as const;
	if (isPaneTypeInput.value) {
		defaults.unshift(schemaView);
	} else {
		defaults.push(schemaView);
	}

	const isHtmlNode = activeNode.value?.type === HTML_NODE_TYPE;
	const isExtractFromFile = activeNode.value?.type === 'n8n-nodes-base.extractFromFile';
	const isGenerateHtmlTemplate = activeNode.value?.parameters.operation === 'generateHtmlTemplate';
	const isDocxWithHtmlOutput =
		activeNode.value?.parameters.operation === 'docx' &&
		(activeNode.value.parameters.options as Record<string, unknown>)['outputFormat'] === 'html';
	if (
		isPaneTypeOutput.value &&
		((isHtmlNode && isGenerateHtmlTemplate) || (isExtractFromFile && isDocxWithHtmlOutput))
	) {
		defaults.unshift({ label: 'HTML', value: 'html' });
	}
	return defaults;
});
=======
>>>>>>> 7d05cb2a

const hasNodeRun = computed(() =>
	Boolean(
		!props.isExecuting &&
			node.value &&
			((workflowRunData.value && workflowRunData.value.hasOwnProperty(node.value.name)) ||
				pinnedData.hasData.value),
	),
);

const isArtificialRecoveredEventItem = computed(
	() => rawInputData.value?.[0]?.json?.isArtificialRecoveredEventItem,
);

const isTrimmedManualExecutionDataItem = computed(
	() => rawInputData.value?.[0]?.json?.[TRIMMED_TASK_DATA_CONNECTIONS_KEY],
);

const subworkflowExecutionError = computed(() => {
	if (!node.value) return null;
	return {
		node: node.value,
		messages: [workflowsStore.subWorkflowExecutionError?.message ?? ''],
	} as NodeError;
});

const hasSubworkflowExecutionError = computed(() =>
	Boolean(workflowsStore.subWorkflowExecutionError),
);

// Sub-nodes may wish to display the parent node error as it can contain additional metadata
const parentNodeError = computed(() => {
	const parentNode = props.workflow.getChildNodes(node.value?.name ?? '', 'ALL_NON_MAIN')[0];
	return workflowRunData.value?.[parentNode]?.[props.runIndex]?.error as NodeError;
});
const workflowRunErrorAsNodeError = computed(() => {
	if (!node.value) {
		return null;
	}

	// If the node is a sub-node, we need to get the parent node error to check for input errors
	if (isSubNodeType.value && props.paneType === 'input') {
		return parentNodeError.value;
	}
	return workflowRunData.value?.[node.value?.name]?.[props.runIndex]?.error as NodeError;
});

const hasRunError = computed(() => Boolean(node.value && workflowRunErrorAsNodeError.value));

const executionHints = computed(() => {
	if (hasNodeRun.value) {
		const hints = node.value && workflowRunData.value?.[node.value.name]?.[props.runIndex]?.hints;

		if (hints) return hints;
	}

	return [];
});

const workflowExecution = computed(
	() => props.workflowExecution ?? workflowsStore.getWorkflowExecution ?? undefined,
);
const workflowRunData = computed(() => {
	if (workflowExecution.value === undefined) {
		return null;
	}
	const executionData: IRunExecutionData | undefined = workflowExecution.value?.data;
	if (executionData?.resultData) {
		return executionData.resultData.runData;
	}
	return null;
});
const dataCount = computed(() =>
	getDataCount(props.runIndex, currentOutputIndex.value, connectionType.value),
);

const unfilteredDataCount = computed(() =>
	pinnedData.data.value ? pinnedData.data.value.length : rawInputData.value.length,
);
const dataSizeInMB = computed(() => (dataSize.value / (1024 * 1024)).toFixed(1));
const maxOutputIndex = computed(() => {
	if (node.value === null || props.runIndex === undefined) {
		return 0;
	}

	const runData: IRunData | null = workflowRunData.value;

	if (runData === null || !runData.hasOwnProperty(node.value.name)) {
		return 0;
	}

	if (runData[node.value.name].length < props.runIndex) {
		return 0;
	}

	if (runData[node.value.name][props.runIndex]) {
		const taskData = runData[node.value.name][props.runIndex].data;
		if (taskData?.main) {
			return taskData.main.length - 1;
		}
	}

	return 0;
});
const currentPageOffset = computed(() => pageSize.value * (currentPage.value - 1));
const maxRunIndex = computed(() => {
	if (!node.value) {
		return 0;
	}

	const runData: IRunData | null = workflowRunData.value;

	if (runData === null || !runData.hasOwnProperty(node.value.name)) {
		return 0;
	}

	if (runData[node.value.name].length) {
		return runData[node.value.name].length - 1;
	}

	return 0;
});

const rawInputData = computed(() =>
	getRawInputData(props.runIndex, currentOutputIndex.value, connectionType.value),
);

const unfilteredInputData = computed(() => getPinDataOrLiveData(rawInputData.value));
const inputData = computed(() => getFilteredData(unfilteredInputData.value));
const inputDataPage = computed(() => {
	const offset = pageSize.value * (currentPage.value - 1);
	return inputData.value.slice(offset, offset + pageSize.value);
});
const jsonData = computed(() => executionDataToJson(inputData.value));
const binaryData = computed(() => {
	if (!node.value) {
		return [];
	}

	return nodeHelpers
		.getBinaryData(workflowRunData.value, node.value.name, props.runIndex, currentOutputIndex.value)
		.filter((data) => Boolean(data && Object.keys(data).length));
});
const inputHtml = computed(() => String(inputData.value[0]?.json?.html ?? ''));
const currentOutputIndex = computed(() => {
	if (props.overrideOutputs?.length && !props.overrideOutputs.includes(outputIndex.value)) {
		return props.overrideOutputs[0];
	}

	// In some cases nodes may switch their outputCount while the user still
	// has a higher outputIndex selected. We could adjust outputIndex directly,
	// but that loses data as we can keep the user selection if the branch reappears.
	return Math.min(outputIndex.value, maxOutputIndex.value);
});
const branches = computed(() => {
	const capitalize = (name: string) => name.charAt(0).toLocaleUpperCase() + name.slice(1);

	const result: Array<ITab<number>> = [];

	for (let i = 0; i <= maxOutputIndex.value; i++) {
		if (props.overrideOutputs && !props.overrideOutputs.includes(i)) {
			continue;
		}
		const totalItemsCount = getRawInputData(props.runIndex, i).length;
		const itemsCount = getDataCount(props.runIndex, i);
		const items = search.value
			? i18n.baseText('ndv.search.items', {
					adjustToNumber: totalItemsCount,
					interpolate: { matched: itemsCount, total: totalItemsCount },
				})
			: i18n.baseText('ndv.output.items', {
					adjustToNumber: itemsCount,
					interpolate: { count: itemsCount },
				});
		let outputName = getOutputName(i);

		if (`${outputName}` === `${i}`) {
			outputName = `${i18n.baseText('ndv.output')} ${outputName}`;
		} else {
			const appendBranchWord = NODE_TYPES_EXCLUDED_FROM_OUTPUT_NAME_APPEND.includes(
				node.value?.type ?? '',
			)
				? ''
				: ` ${i18n.baseText('ndv.output.branch')}`;
			outputName = capitalize(`${getOutputName(i)}${appendBranchWord}`);
		}
		result.push({
			label:
				(search.value && itemsCount) || totalItemsCount ? `${outputName} (${items})` : outputName,
			value: i,
		});
	}
	return result;
});

const editMode = computed(() => {
	return isPaneTypeInput.value ? { enabled: false, value: '' } : ndvStore.outputPanelEditMode;
});

const isPaneTypeInput = computed(() => props.paneType === 'input');
const isPaneTypeOutput = computed(() => props.paneType === 'output');

const readOnlyEnv = computed(() => sourceControlStore.preferences.branchReadOnly);
const showIOSearch = computed(
	() =>
		hasNodeRun.value &&
		!hasRunError.value &&
		(unfilteredInputData.value.length > 0 || displaysMultipleNodes.value),
);
const inputSelectLocation = computed(() => {
	if (isSchemaView.value) return 'none';
	if (!hasNodeRun.value) return 'header';
	if (maxRunIndex.value > 0) return 'runs';
	if (maxOutputIndex.value > 0 && branches.value.length > 1) {
		return 'outputs';
	}

	return 'items';
});

const showIoSearchNoMatchContent = computed(
	() =>
		hasNodeRun.value && !inputData.value.length && !!search.value && !displaysMultipleNodes.value,
);

const parentNodeOutputData = computed(() => {
	const parentNode = props.workflow.getParentNodesByDepth(node.value?.name ?? '')[0];
	let parentNodeData: INodeExecutionData[] = [];

	if (parentNode?.name) {
		parentNodeData = nodeHelpers.getNodeInputData(
			props.workflow.getNode(parentNode?.name),
			props.runIndex,
			outputIndex.value,
			'input',
			connectionType.value,
		);
	}

	return parentNodeData;
});

const parentNodePinnedData = computed(() => {
	const parentNode = props.workflow.getParentNodesByDepth(node.value?.name ?? '')[0];
	return props.workflow.pinData?.[parentNode?.name || ''] ?? [];
});

const showPinButton = computed(() => {
	if (props.disablePin) {
		return false;
	}
	if (!rawInputData.value.length && !pinnedData.hasData.value) {
		return false;
	}
	if (editMode.value.enabled) {
		return false;
	}
	if (binaryData.value?.length) {
		return isPaneTypeOutput.value;
	}
	return canPinData.value;
});

const pinButtonDisabled = computed(
	() =>
		(!rawInputData.value.length && !pinnedData.hasData.value) ||
		!!binaryData.value?.length ||
		isReadOnlyRoute.value ||
		readOnlyEnv.value,
);

const activeTaskMetadata = computed((): ITaskMetadata | null => {
	if (!node.value) {
		return null;
	}
	const errorMetadata = parseErrorMetadata(workflowRunErrorAsNodeError.value);
	if (errorMetadata !== undefined) {
		return errorMetadata;
	}

	// This is needed for the WorkflowRetriever to display the associated execution
	if (parentNodeError.value) {
		const subNodeMetadata = parseErrorMetadata(parentNodeError.value);
		if (subNodeMetadata !== undefined) {
			return subNodeMetadata;
		}
	}

	return workflowRunData.value?.[node.value.name]?.[props.runIndex]?.metadata ?? null;
});

const hasInputOverwrite = computed((): boolean => {
	if (!node.value) {
		return false;
	}
	const taskData = nodeHelpers.getNodeTaskData(node.value.name, props.runIndex);
	return Boolean(taskData?.inputOverride);
});

const isSchemaPreviewEnabled = computed(
	() =>
		props.paneType === 'input' &&
		!(nodeType.value?.codex?.categories ?? []).some(
			(category) => category === CORE_NODES_CATEGORY,
		) &&
		posthogStore.isVariantEnabled(
			SCHEMA_PREVIEW_EXPERIMENT.name,
			SCHEMA_PREVIEW_EXPERIMENT.variant,
		),
);

const hasPreviewSchema = asyncComputed(async () => {
	if (!isSchemaPreviewEnabled.value || props.nodes.length === 0) return false;
	const nodes = props.nodes
		.filter((n) => n.depth === 1)
		.map((n) => workflowsStore.getNodeByName(n.name))
		.filter(isPresent);

	for (const connectedNode of nodes) {
		const { type, typeVersion, parameters } = connectedNode;
		const hasPreview = await schemaPreviewStore.getSchemaPreview({
			nodeType: type,
			version: typeVersion,
			resource: parameters.resource as string,
			operation: parameters.operation as string,
		});

		if (hasPreview.ok) return true;
	}
	return false;
}, false);

const itemsCountProps = computed<InstanceType<typeof RunDataItemCount>['$props']>(() => ({
	search: search.value,
	dataCount: dataCount.value,
	unfilteredDataCount: unfilteredDataCount.value,
	subExecutionsCount: activeTaskMetadata.value?.subExecutionsCount,
}));

const parsedAiContent = computed(() =>
	props.disableAiContent ? [] : parseAiContent(rawInputData.value, connectionType.value),
);

const hasParsedAiContent = computed(() =>
	parsedAiContent.value.some((prr) => prr.parsedContent?.parsed),
);

function setInputBranchIndex(value: number) {
	if (props.paneType === 'input') {
		outputIndex.value = value;
	}
}

watch(node, (newNode, prevNode) => {
	if (newNode?.id === prevNode?.id) return;
	init();
});

watch(hasNodeRun, () => {
	if (props.paneType === 'output') setDisplayMode();
	else {
		// InputPanel relies on the outputIndex to check if we have data
		outputIndex.value = determineInitialOutputIndex();
	}
});

watch(
	inputDataPage,
	(data: INodeExecutionData[]) => {
		if (props.paneType && data) {
			ndvStore.setNDVPanelDataIsEmpty({
				panel: props.paneType,
				isEmpty: data.every((item) => isEmpty(item.json)),
			});
		}
	},
	{ immediate: true, deep: true },
);

watch(jsonData, (data: IDataObject[], prevData: IDataObject[]) => {
	if (isEqual(data, prevData)) return;
	refreshDataSize();
	if (dataCount.value) {
		resetCurrentPageIfTooFar();
	}
	showPinDataDiscoveryTooltip(data);
});

watch(binaryData, (newData, prevData) => {
	if (newData.length && !prevData.length && props.displayMode !== 'binary') {
		switchToBinary();
	} else if (!newData.length && props.displayMode === 'binary') {
		onDisplayModeChange('table');
	}
});

watch(currentOutputIndex, (branchIndex: number) => {
	ndvStore.setNDVBranchIndex({
		pane: props.paneType,
		branchIndex,
	});
});

watch(search, (newSearch) => {
	emit('search', newSearch);
});

// Switch to AI display mode if it's most suitable
watch(
	hasParsedAiContent,
	(hasAiContent) => {
		if (hasAiContent && props.displayMode !== 'ai') {
			emit('displayModeChange', 'ai');
		}
	},
	{ immediate: true },
);

onMounted(() => {
	init();

	ndvEventBus.on('setInputBranchIndex', setInputBranchIndex);

	if (!isPaneTypeInput.value) {
		showPinDataDiscoveryTooltip(jsonData.value);
	}
	ndvStore.setNDVBranchIndex({
		pane: props.paneType,
		branchIndex: currentOutputIndex.value,
	});

	if (props.paneType === 'output') {
		setDisplayMode();
		activatePane();
	}

	if (hasRunError.value && node.value) {
		const error = workflowRunData.value?.[node.value.name]?.[props.runIndex]?.error;
		const errorsToTrack = ['unknown error'];

		if (error && errorsToTrack.some((e) => error.message?.toLowerCase().includes(e))) {
			telemetry.track(
				'User encountered an error',
				{
					node: node.value.type,
					errorMessage: error.message,
					nodeVersion: node.value.typeVersion,
					n8nVersion: rootStore.versionCli,
				},
				{
					withPostHog: true,
				},
			);
		}
	}
});

onBeforeUnmount(() => {
	hidePinDataDiscoveryTooltip();
	ndvEventBus.off('setInputBranchIndex', setInputBranchIndex);
});

function getResolvedNodeOutputs() {
	if (node.value && nodeType.value) {
		const workflowNode = props.workflow.getNode(node.value.name);

		if (workflowNode) {
			const outputs = NodeHelpers.getNodeOutputs(props.workflow, workflowNode, nodeType.value);
			return outputs;
		}
	}
	return [];
}
function shouldHintBeDisplayed(hint: NodeHint): boolean {
	const { location, whenToDisplay } = hint;

	if (location) {
		if (location === 'ndv' && !['input', 'output'].includes(props.paneType)) {
			return false;
		}
		if (location === 'inputPane' && props.paneType !== 'input') {
			return false;
		}

		if (location === 'outputPane' && props.paneType !== 'output') {
			return false;
		}
	}

	if (whenToDisplay === 'afterExecution' && !hasNodeRun.value) {
		return false;
	}

	if (whenToDisplay === 'beforeExecution' && hasNodeRun.value) {
		return false;
	}

	return true;
}
function getNodeHints(): NodeHint[] {
	try {
		if (node.value && nodeType.value) {
			const workflowNode = props.workflow.getNode(node.value.name);

			if (workflowNode) {
				const nodeHints = nodeHelpers.getNodeHints(props.workflow, workflowNode, nodeType.value, {
					runExecutionData: workflowExecution.value?.data ?? null,
					runIndex: props.runIndex,
					connectionInputData: parentNodeOutputData.value,
				});

				const hasMultipleInputItems =
					parentNodeOutputData.value.length > 1 || parentNodePinnedData.value.length > 1;

				const nodeOutputData =
					workflowRunData.value?.[node.value.name]?.[props.runIndex]?.data?.main?.[0] ?? [];

				const genericHints = getGenericHints({
					workflowNode,
					node: node.value,
					nodeType: nodeType.value,
					nodeOutputData,
					workflow: props.workflow,
					hasNodeRun: hasNodeRun.value,
					hasMultipleInputItems,
				});

				return executionHints.value.concat(nodeHints, genericHints).filter(shouldHintBeDisplayed);
			}
		}
	} catch (error) {
		console.error('Error while getting node hints', error);
	}

	return [];
}

function onItemHover(itemIndex: number | null) {
	if (itemIndex === null) {
		emit('itemHover', null);

		return;
	}
	emit('itemHover', {
		outputIndex: currentOutputIndex.value,
		itemIndex,
	});
}

function onClickDataPinningDocsLink() {
	telemetry.track('User clicked ndv link', {
		workflow_id: workflowsStore.workflowId,
		push_ref: props.pushRef,
		node_type: activeNode.value?.type,
		pane: 'output',
		type: 'data-pinning-docs',
	});
}

function showPinDataDiscoveryTooltip(value: IDataObject[]) {
	if (!isTriggerNode.value) {
		return;
	}

	const pinDataDiscoveryFlag = useStorage(LOCAL_STORAGE_PIN_DATA_DISCOVERY_NDV_FLAG).value;

	if (value && value.length > 0 && !isReadOnlyRoute.value && !pinDataDiscoveryFlag) {
		pinDataDiscoveryComplete();

		setTimeout(() => {
			isControlledPinDataTooltip.value = true;
			pinDataDiscoveryTooltipVisible.value = true;
			dataPinningEventBus.emit('data-pinning-discovery', { isTooltipVisible: true });
		}, 500); // Wait for NDV to open
	}
}

function hidePinDataDiscoveryTooltip() {
	if (pinDataDiscoveryTooltipVisible.value) {
		isControlledPinDataTooltip.value = false;
		pinDataDiscoveryTooltipVisible.value = false;
		dataPinningEventBus.emit('data-pinning-discovery', { isTooltipVisible: false });
	}
}

function pinDataDiscoveryComplete() {
	useStorage(LOCAL_STORAGE_PIN_DATA_DISCOVERY_NDV_FLAG).value = 'true';
	useStorage(LOCAL_STORAGE_PIN_DATA_DISCOVERY_CANVAS_FLAG).value = 'true';
}

function enterEditMode({ origin }: EnterEditModeArgs) {
	const inputData = pinnedData.data.value
		? clearJsonKey(pinnedData.data.value)
		: executionDataToJson(rawInputData.value);

	const inputDataLength = Array.isArray(inputData)
		? inputData.length
		: Object.keys(inputData ?? {}).length;

	const data = inputDataLength > 0 ? inputData : TEST_PIN_DATA;

	ndvStore.setOutputPanelEditModeEnabled(true);
	ndvStore.setOutputPanelEditModeValue(JSON.stringify(data, null, 2));

	telemetry.track('User opened ndv edit state', {
		node_type: activeNode.value?.type,
		click_type: origin === 'editIconButton' ? 'button' : 'link',
		push_ref: props.pushRef,
		run_index: props.runIndex,
		is_output_present: hasNodeRun.value || pinnedData.hasData.value,
		view: !hasNodeRun.value && !pinnedData.hasData.value ? 'undefined' : props.displayMode,
		is_data_pinned: pinnedData.hasData.value,
	});
}

function onClickCancelEdit() {
	ndvStore.setOutputPanelEditModeEnabled(false);
	ndvStore.setOutputPanelEditModeValue('');
	onExitEditMode({ type: 'cancel' });
}

function onClickSaveEdit() {
	if (!node.value) {
		return;
	}

	const { value } = editMode.value;

	toast.clearAllStickyNotifications();

	try {
		const clearedValue = clearJsonKey(value) as INodeExecutionData[];
		try {
			pinnedData.setData(clearedValue, 'save-edit');
		} catch (error) {
			// setData function already shows toasts on error, so just return here
			return;
		}
	} catch (error) {
		toast.showError(error, i18n.baseText('ndv.pinData.error.syntaxError.title'));
		return;
	}

	ndvStore.setOutputPanelEditModeEnabled(false);

	onExitEditMode({ type: 'save' });
}

function onExitEditMode({ type }: { type: 'save' | 'cancel' }) {
	telemetry.track('User closed ndv edit state', {
		node_type: activeNode.value?.type,
		push_ref: props.pushRef,
		run_index: props.runIndex,
		view: props.displayMode,
		type,
	});
}

async function onTogglePinData({ source }: { source: PinDataSource | UnpinDataSource }) {
	if (!node.value) {
		return;
	}

	if (source === 'pin-icon-click') {
		const telemetryPayload = {
			node_type: activeNode.value?.type,
			push_ref: props.pushRef,
			run_index: props.runIndex,
			view: !hasNodeRun.value && !pinnedData.hasData.value ? 'none' : props.displayMode,
		};

		void externalHooks.run('runData.onTogglePinData', telemetryPayload);
		telemetry.track('User clicked pin data icon', telemetryPayload);
	}

	nodeHelpers.updateNodeParameterIssues(node.value);

	if (pinnedData.hasData.value) {
		pinnedData.unsetData(source);
		return;
	}

	try {
		pinnedData.setData(rawInputData.value, 'pin-icon-click');
	} catch (error) {
		console.error(error);
		return;
	}

	if (maxRunIndex.value > 0) {
		toast.showToast({
			title: i18n.baseText('ndv.pinData.pin.multipleRuns.title', {
				interpolate: {
					index: `${props.runIndex}`,
				},
			}),
			message: i18n.baseText('ndv.pinData.pin.multipleRuns.description'),
			type: 'success',
			duration: 2000,
		});
	}

	hidePinDataDiscoveryTooltip();
	pinDataDiscoveryComplete();
}

function switchToBinary() {
	onDisplayModeChange('binary');
}

function onBranchChange(value: number) {
	outputIndex.value = value;

	telemetry.track('User changed ndv branch', {
		push_ref: props.pushRef,
		branch_index: value,
		node_type: activeNode.value?.type,
		node_type_input_selection: nodeType.value ? nodeType.value.name : '',
		pane: props.paneType,
	});
}

function showTooMuchData() {
	showData.value = true;
	userEnabledShowData.value = true;
	telemetry.track('User clicked ndv button', {
		node_type: activeNode.value?.type,
		workflow_id: workflowsStore.workflowId,
		push_ref: props.pushRef,
		pane: props.paneType,
		type: 'showTooMuchData',
	});
}

function toggleLinkRuns() {
	if (props.linkedRuns) {
		unlinkRun();
	} else {
		linkRun();
	}
}

function linkRun() {
	emit('linkRun');
}

function unlinkRun() {
	emit('unlinkRun');
}

function onCurrentPageChange(value: number) {
	currentPage.value = value;
	telemetry.track('User changed ndv page', {
		node_type: activeNode.value?.type,
		workflow_id: workflowsStore.workflowId,
		push_ref: props.pushRef,
		pane: props.paneType,
		page_selected: currentPage.value,
		page_size: pageSize.value,
		items_total: dataCount.value,
	});
}

function resetCurrentPageIfTooFar() {
	const maxPage = Math.ceil(dataCount.value / pageSize.value);
	if (maxPage < currentPage.value) {
		currentPage.value = maxPage;
	}
}

function onPageSizeChange(newPageSize: number) {
	pageSize.value = newPageSize;

	resetCurrentPageIfTooFar();

	telemetry.track('User changed ndv page size', {
		node_type: activeNode.value?.type,
		workflow_id: workflowsStore.workflowId,
		push_ref: props.pushRef,
		pane: props.paneType,
		page_selected: currentPage.value,
		page_size: pageSize.value,
		items_total: dataCount.value,
	});
}

function onDisplayModeChange(newDisplayMode: IRunDataDisplayMode) {
	const previous = props.displayMode;
	emit('displayModeChange', newDisplayMode);

	if (!userEnabledShowData.value) updateShowData();

	if (dataContainerRef.value) {
		const dataDisplay = dataContainerRef.value.children[0];

		if (dataDisplay) {
			dataDisplay.scrollTo(0, 0);
		}
	}

	closeBinaryDataDisplay();
	void externalHooks.run('runData.displayModeChanged', {
		newValue: newDisplayMode,
		oldValue: previous,
	});
	if (activeNode.value) {
		telemetry.track('User changed ndv item view', {
			previous_view: previous,
			new_view: newDisplayMode,
			node_type: activeNode.value.type,
			workflow_id: workflowsStore.workflowId,
			push_ref: props.pushRef,
			pane: props.paneType,
		});
	}
}

function getRunLabel(option: number) {
	if (!node.value) {
		return;
	}

	let itemsCount = 0;
	for (let i = 0; i <= maxOutputIndex.value; i++) {
		itemsCount += getPinDataOrLiveData(getRawInputData(option - 1, i)).length;
	}
	const items = i18n.baseText('ndv.output.items', {
		adjustToNumber: itemsCount,
		interpolate: { count: itemsCount },
	});

	const metadata = workflowRunData.value?.[node.value.name]?.[option - 1]?.metadata ?? null;
	const subexecutions = metadata?.subExecutionsCount
		? i18n.baseText('ndv.output.andSubExecutions', {
				adjustToNumber: metadata.subExecutionsCount,
				interpolate: {
					count: metadata.subExecutionsCount,
				},
			})
		: '';

	const itemsLabel = itemsCount > 0 ? ` (${items}${subexecutions})` : '';
	return option + i18n.baseText('ndv.output.of') + (maxRunIndex.value + 1) + itemsLabel;
}

function getRawInputData(
	runIndex: number,
	outputIndex: number,
	connectionType: NodeConnectionType = NodeConnectionTypes.Main,
): INodeExecutionData[] {
	let inputData: INodeExecutionData[] = [];

	if (node.value) {
		inputData = nodeHelpers.getNodeInputData(
			node.value,
			runIndex,
			outputIndex,
			props.paneType,
			connectionType,
			workflowExecution.value,
		);
	}

	if (inputData.length === 0 || !Array.isArray(inputData)) {
		return [];
	}

	return inputData;
}

function getPinDataOrLiveData(data: INodeExecutionData[]): INodeExecutionData[] {
	if (pinnedData.data.value && !props.isProductionExecutionPreview) {
		return Array.isArray(pinnedData.data.value)
			? pinnedData.data.value.map((value) => ({
					json: value,
				}))
			: [
					{
						json: pinnedData.data.value,
					},
				];
	}
	return data;
}

function getFilteredData(data: INodeExecutionData[]): INodeExecutionData[] {
	if (!search.value || isSchemaView.value) {
		return data;
	}

	currentPage.value = 1;
	return data.filter(({ json }) => searchInObject(json, search.value));
}

function getDataCount(
	runIndex: number,
	outputIndex: number,
	connectionType: NodeConnectionType = NodeConnectionTypes.Main,
) {
	if (!node.value) {
		return 0;
	}

	if (workflowRunData.value?.[node.value.name]?.[runIndex]?.hasOwnProperty('error')) {
		return 1;
	}

	const rawInputData = getRawInputData(runIndex, outputIndex, connectionType);
	const pinOrLiveData = getPinDataOrLiveData(rawInputData);
	return getFilteredData(pinOrLiveData).length;
}

function determineInitialOutputIndex() {
	for (let i = 0; i <= maxOutputIndex.value; i++) {
		if (getRawInputData(props.runIndex, i).length) {
			return i;
		}
	}

	return 0;
}

function init() {
	// Reset the selected output index every time another node gets selected
	outputIndex.value = determineInitialOutputIndex();
	refreshDataSize();
	closeBinaryDataDisplay();
	let outputTypes: NodeConnectionType[] = [];
	if (node.value && nodeType.value) {
		const outputs = getResolvedNodeOutputs();
		outputTypes = NodeHelpers.getConnectionTypes(outputs);
	}
	connectionType.value = outputTypes.length === 0 ? NodeConnectionTypes.Main : outputTypes[0];
	if (binaryData.value.length > 0) {
		emit('displayModeChange', 'binary');
	} else if (props.displayMode === 'binary') {
		emit('displayModeChange', 'schema');
	}
}

function closeBinaryDataDisplay() {
	binaryDataDisplayVisible.value = false;
	binaryDataDisplayData.value = null;
}

function isViewable(index: number, key: string | number): boolean {
	const { mimeType } = binaryData.value[index][key];
	return ViewableMimeTypes.includes(mimeType);
}

function isDownloadable(index: number, key: string | number): boolean {
	const { mimeType, fileName } = binaryData.value[index][key];
	return !!(mimeType && fileName);
}

async function downloadBinaryData(index: number, key: string | number) {
	const { id, data, fileName, fileExtension, mimeType } = binaryData.value[index][key];

	if (id) {
		const url = workflowsStore.getBinaryUrl(id, 'download', fileName ?? '', mimeType);
		saveAs(url, [fileName, fileExtension].join('.'));
		return;
	} else {
		const bufferString = 'data:' + mimeType + ';base64,' + data;
		const blob = await fetch(bufferString).then(async (d) => await d.blob());
		saveAs(blob, fileName);
	}
}

async function downloadJsonData() {
	const fileName = (node.value?.name ?? '').replace(/[^\w\d]/g, '_');
	const blob = new Blob([JSON.stringify(rawInputData.value, null, 2)], {
		type: 'application/json',
	});

	saveAs(blob, `${fileName}.json`);
}

function displayBinaryData(index: number, key: string | number) {
	const { data, mimeType } = binaryData.value[index][key];
	binaryDataDisplayVisible.value = true;

	binaryDataDisplayData.value = {
		node: node.value?.name,
		runIndex: props.runIndex,
		outputIndex: currentOutputIndex.value,
		index,
		key,
		data,
		mimeType,
	};
}

function getOutputName(outputIndex: number) {
	if (node.value === null) {
		return outputIndex + 1;
	}

	const outputs = getResolvedNodeOutputs();
	const outputConfiguration = outputs?.[outputIndex] as INodeOutputConfiguration;

	if (outputConfiguration && isObject(outputConfiguration)) {
		return outputConfiguration?.displayName;
	}
	if (!nodeType.value?.outputNames || nodeType.value.outputNames.length <= outputIndex) {
		return outputIndex + 1;
	}

	return nodeType.value.outputNames[outputIndex];
}

function refreshDataSize() {
	// Hide by default the data from being displayed
	showData.value = false;
	const jsonItems = inputDataPage.value.map((item) => item.json);
	const byteSize = new Blob([JSON.stringify(jsonItems)]).size;
	dataSize.value = byteSize;
	updateShowData();
}

function updateShowData() {
	// Display data if it is reasonably small (< 1MB)
	showData.value =
		(isSchemaView.value && dataSize.value < MAX_DISPLAY_DATA_SIZE_SCHEMA_VIEW) ||
		dataSize.value < MAX_DISPLAY_DATA_SIZE;
}

function onRunIndexChange(run: number) {
	emit('runChange', run);
}

function enableNode() {
	if (node.value) {
		const updateInformation = {
			name: node.value.name,
			properties: {
				disabled: !node.value.disabled,
			} as IDataObject,
		} as INodeUpdatePropertiesInformation;

		workflowsStore.updateNodeProperties(updateInformation);
	}
}

function setDisplayMode() {
	if (!activeNode.value) return;

	const isHtmlNode = activeNode.value?.type === HTML_NODE_TYPE;
	const isExtractFromFile = activeNode.value?.type === 'n8n-nodes-base.extractFromFile';
	const isGenerateHtmlTemplate = activeNode.value?.parameters.operation === 'generateHtmlTemplate';
	const isDocxWithHtmlOutput =
		activeNode.value?.parameters.operation === 'docx' &&
		(activeNode.value.parameters.options as Record<string, unknown>)['outputFormat'] === 'html';
	const shouldDisplayHtml =
		isPaneTypeOutput.value &&
		((isHtmlNode && isGenerateHtmlTemplate) || (isExtractFromFile && isDocxWithHtmlOutput));

	if (shouldDisplayHtml) {
		emit('displayModeChange', 'html');
	}
}

function activatePane() {
	emit('activatePane');
}

function onSearchClear() {
	search.value = '';
	document.dispatchEvent(new KeyboardEvent('keyup', { key: '/' }));
}

defineExpose({ enterEditMode });
</script>

<template>
	<div
		:class="['run-data', $style.container, props.compact ? $style.compact : '']"
		@mouseover="activatePane"
	>
		<N8nCallout
			v-if="
				!isPaneTypeInput &&
				pinnedData.hasData.value &&
				!editMode.enabled &&
				!isProductionExecutionPreview
			"
			theme="secondary"
			icon="thumbtack"
			:class="$style.pinnedDataCallout"
			data-test-id="ndv-pinned-data-callout"
		>
			{{ i18n.baseText('runData.pindata.thisDataIsPinned') }}
			<span v-if="!isReadOnlyRoute && !readOnlyEnv" class="ml-4xs">
				<N8nLink
					theme="secondary"
					size="small"
					underline
					bold
					data-test-id="ndv-unpin-data"
					@click.stop="onTogglePinData({ source: 'banner-link' })"
				>
					{{ i18n.baseText('runData.pindata.unpin') }}
				</N8nLink>
			</span>
			<template #trailingContent>
				<N8nLink
					:to="DATA_PINNING_DOCS_URL"
					size="small"
					theme="secondary"
					bold
					underline
					@click="onClickDataPinningDocsLink"
				>
					{{ i18n.baseText('runData.pindata.learnMore') }}
				</N8nLink>
			</template>
		</N8nCallout>

		<BinaryDataDisplay
			v-if="binaryDataDisplayData"
			:window-visible="binaryDataDisplayVisible"
			:display-data="binaryDataDisplayData"
			@close="closeBinaryDataDisplay"
		/>

		<div :class="$style.header">
			<div :class="$style.title">
				<slot name="header"></slot>
			</div>

			<div
				v-show="!hasRunError && !isTrimmedManualExecutionDataItem"
				:class="$style.displayModes"
				data-test-id="run-data-pane-header"
				@click.stop
			>
				<Suspense>
					<LazyRunDataSearch
						v-if="showIOSearch"
						v-model="search"
						:class="$style.search"
						:pane-type="paneType"
						:display-mode="displayMode"
						:is-area-active="isPaneActive"
						@focus="activatePane"
					/>
				</Suspense>

				<RunDataDisplayModeSelect
					v-show="
						hasPreviewSchema ||
						(hasNodeRun &&
							(inputData.length || binaryData.length || search || hasMultipleInputNodes) &&
							!editMode.enabled)
					"
					:class="$style.displayModeSelect"
					:compact="props.compact"
					:value="displayMode"
					:has-binary-data="binaryData.length > 0"
					:pane-type="paneType"
					:node-generates-html="
						activeNode?.type === HTML_NODE_TYPE &&
						activeNode.parameters.operation === 'generateHtmlTemplate'
					"
					:has-renderable-data="hasParsedAiContent"
					@change="onDisplayModeChange"
				/>

				<RunDataItemCount v-if="props.compact" v-bind="itemsCountProps" />

				<N8nIconButton
					v-if="!props.disableEdit && canPinData && !isReadOnlyRoute && !readOnlyEnv"
					v-show="!editMode.enabled"
					:title="i18n.baseText('runData.editOutput')"
					:circle="false"
					:disabled="node?.disabled"
					icon="pencil-alt"
					type="tertiary"
					data-test-id="ndv-edit-pinned-data"
					@click="enterEditMode({ origin: 'editIconButton' })"
				/>

				<RunDataPinButton
					v-if="showPinButton"
					:disabled="pinButtonDisabled"
					:tooltip-contents-visibility="{
						binaryDataTooltipContent: !!binaryData?.length,
						pinDataDiscoveryTooltipContent:
							isControlledPinDataTooltip && pinDataDiscoveryTooltipVisible,
					}"
					:data-pinning-docs-url="DATA_PINNING_DOCS_URL"
					:pinned-data="pinnedData"
					@toggle-pin-data="onTogglePinData({ source: 'pin-icon-click' })"
				/>

				<div v-if="!props.disableEdit" v-show="editMode.enabled" :class="$style.editModeActions">
					<N8nButton
						type="tertiary"
						:label="i18n.baseText('runData.editor.cancel')"
						@click="onClickCancelEdit"
					/>
					<N8nButton
						class="ml-2xs"
						type="primary"
						:label="i18n.baseText('runData.editor.save')"
						@click="onClickSaveEdit"
					/>
				</div>
			</div>
		</div>

		<div v-if="inputSelectLocation === 'header'" :class="$style.inputSelect">
			<slot name="input-select"></slot>
		</div>

		<div
			v-if="maxRunIndex > 0 && !displaysMultipleNodes && !props.disableRunIndexSelection"
			v-show="!editMode.enabled"
			:class="$style.runSelector"
		>
			<div :class="$style.runSelectorInner">
				<slot v-if="inputSelectLocation === 'runs'" name="input-select"></slot>

				<N8nSelect
					:model-value="runIndex"
					:class="$style.runSelectorSelect"
					size="small"
					teleported
					data-test-id="run-selector"
					@update:model-value="onRunIndexChange"
					@click.stop
				>
					<template #prepend>{{ i18n.baseText('ndv.output.run') }}</template>
					<N8nOption
						v-for="option in maxRunIndex + 1"
						:key="option"
						:label="getRunLabel(option)"
						:value="option - 1"
					></N8nOption>
				</N8nSelect>

				<N8nTooltip v-if="canLinkRuns" placement="right">
					<template #content>
						{{ i18n.baseText(linkedRuns ? 'runData.unlinking.hint' : 'runData.linking.hint') }}
					</template>
					<N8nIconButton
						:icon="linkedRuns ? 'unlink' : 'link'"
						:class="['linkRun', linkedRuns ? 'linked' : '']"
						text
						type="tertiary"
						size="small"
						data-test-id="link-run"
						@click="toggleLinkRuns"
					/>
				</N8nTooltip>

				<slot name="run-info"></slot>
			</div>
			<ViewSubExecution
				v-if="activeTaskMetadata && !(paneType === 'input' && hasInputOverwrite)"
				:task-metadata="activeTaskMetadata"
				:display-mode="displayMode"
			/>
		</div>

		<slot v-if="!displaysMultipleNodes" name="before-data" />

		<div v-if="props.calloutMessage || $slots['callout-message']" :class="$style.hintCallout">
			<N8nCallout theme="info" data-test-id="run-data-callout">
				<slot name="callout-message">
					<N8nText v-n8n-html="props.calloutMessage" size="small"></N8nText>
				</slot>
			</N8nCallout>
		</div>

		<N8nCallout
			v-for="hint in getNodeHints()"
			:key="hint.message"
			:class="$style.hintCallout"
			:theme="hint.type || 'info'"
			data-test-id="node-hint"
		>
			<N8nText v-n8n-html="hint.message" size="small"></N8nText>
		</N8nCallout>

		<div
			v-if="maxOutputIndex > 0 && branches.length > 1 && !displaysMultipleNodes"
			:class="$style.outputs"
			data-test-id="branches"
		>
			<slot v-if="inputSelectLocation === 'outputs'" name="input-select"></slot>
			<ViewSubExecution
				v-if="activeTaskMetadata && !(paneType === 'input' && hasInputOverwrite)"
				:task-metadata="activeTaskMetadata"
				:display-mode="displayMode"
			/>

			<div :class="$style.tabs">
				<N8nTabs
					size="small"
					:model-value="currentOutputIndex"
					:options="branches"
					@update:model-value="onBranchChange"
				/>
			</div>
		</div>

		<div
			v-else-if="
				!props.compact &&
				hasNodeRun &&
				!isSearchInSchemaView &&
				((dataCount > 0 && maxRunIndex === 0) || search) &&
				!isArtificialRecoveredEventItem &&
				!displaysMultipleNodes
			"
			v-show="!editMode.enabled"
			:class="$style.itemsCount"
			data-test-id="ndv-items-count"
		>
			<slot v-if="inputSelectLocation === 'items'" name="input-select"></slot>

			<RunDataItemCount v-bind="itemsCountProps" />
			<ViewSubExecution
				v-if="activeTaskMetadata && !(paneType === 'input' && hasInputOverwrite)"
				:task-metadata="activeTaskMetadata"
				:display-mode="displayMode"
			/>
		</div>

		<div ref="dataContainerRef" :class="$style.dataContainer" data-test-id="ndv-data-container">
			<div
				v-if="isExecuting && !isWaitNodeWaiting"
				:class="$style.center"
				data-test-id="ndv-executing"
			>
				<div :class="$style.spinner"><N8nSpinner type="ring" /></div>
				<N8nText>{{ executingMessage }}</N8nText>
			</div>

			<div v-else-if="editMode.enabled" :class="$style.editMode">
				<div :class="[$style.editModeBody, 'ignore-key-press-canvas']">
					<JsonEditor
						:model-value="editMode.value"
						:fill-parent="true"
						@update:model-value="ndvStore.setOutputPanelEditModeValue($event)"
					/>
				</div>
				<div :class="$style.editModeFooter">
					<N8nInfoTip :bold="false" :class="$style.editModeFooterInfotip">
						{{ i18n.baseText('runData.editor.copyDataInfo') }}
						<N8nLink :to="DATA_EDITING_DOCS_URL" size="small">
							{{ i18n.baseText('generic.learnMore') }}
						</N8nLink>
					</N8nInfoTip>
				</div>
			</div>

			<div
				v-else-if="
					paneType === 'output' && hasSubworkflowExecutionError && subworkflowExecutionError
				"
				:class="$style.stretchVertically"
			>
				<NodeErrorView
					:compact="compact"
					:error="subworkflowExecutionError"
					:class="$style.errorDisplay"
					show-details
				/>
			</div>

			<div v-else-if="isWaitNodeWaiting" :class="$style.center">
				<slot name="node-waiting">xxx</slot>
			</div>

			<div
				v-else-if="!hasNodeRun && !(displaysMultipleNodes && (node?.disabled || hasPreviewSchema))"
				:class="$style.center"
			>
				<slot name="node-not-run"></slot>
			</div>

			<div
				v-else-if="paneType === 'input' && !displaysMultipleNodes && node?.disabled"
				:class="$style.center"
			>
				<N8nText>
					{{ i18n.baseText('ndv.input.disabled', { interpolate: { nodeName: node.name } }) }}
					<N8nLink @click="enableNode">
						{{ i18n.baseText('ndv.input.disabled.cta') }}
					</N8nLink>
				</N8nText>
			</div>

			<div
				v-else-if="isTrimmedManualExecutionDataItem && uiStore.isProcessingExecutionResults"
				:class="$style.center"
			>
				<div :class="$style.spinner"><N8nSpinner type="ring" /></div>
				<N8nText color="text-dark" size="large">
					{{ i18n.baseText('runData.trimmedData.loading') }}
				</N8nText>
			</div>

			<div v-else-if="isTrimmedManualExecutionDataItem" :class="$style.center">
				<N8nText bold color="text-dark" size="large">
					{{ i18n.baseText('runData.trimmedData.title') }}
				</N8nText>
				<N8nText>
					{{ i18n.baseText('runData.trimmedData.message') }}
				</N8nText>
			</div>

			<div v-else-if="hasNodeRun && isArtificialRecoveredEventItem" :class="$style.center">
				<slot name="recovered-artificial-output-data"></slot>
			</div>

			<div v-else-if="hasNodeRun && hasRunError" :class="$style.stretchVertically">
				<N8nText v-if="isPaneTypeInput" :class="$style.center" size="large" tag="p" bold>
					{{
						i18n.baseText('nodeErrorView.inputPanel.previousNodeError.title', {
							interpolate: { nodeName: node?.name ?? '' },
						})
					}}
				</N8nText>
				<div v-else-if="$slots['content']">
					<NodeErrorView
						v-if="workflowRunErrorAsNodeError"
						:error="workflowRunErrorAsNodeError"
						:class="$style.inlineError"
						:compact="compact"
					/>
					<slot name="content"></slot>
				</div>
				<NodeErrorView
					v-else-if="workflowRunErrorAsNodeError"
					:error="workflowRunErrorAsNodeError"
					:class="$style.dataDisplay"
					:compact="compact"
					show-details
				/>
			</div>

			<div
				v-else-if="
					hasNodeRun &&
					(!unfilteredDataCount || (search && !dataCount)) &&
					!displaysMultipleNodes &&
					branches.length > 1
				"
				:class="$style.center"
			>
				<div v-if="search">
					<N8nText tag="h3" size="large">{{ i18n.baseText('ndv.search.noMatch.title') }}</N8nText>
					<N8nText>
						<i18n-t keypath="ndv.search.noMatch.description" tag="span">
							<template #link>
								<a href="#" @click="onSearchClear">
									{{ i18n.baseText('ndv.search.noMatch.description.link') }}
								</a>
							</template>
						</i18n-t>
					</N8nText>
				</div>
				<N8nText v-else>
					{{ noDataInBranchMessage }}
				</N8nText>
			</div>

			<div
				v-else-if="hasNodeRun && !inputData.length && !displaysMultipleNodes && !search"
				:class="$style.center"
			>
				<slot name="no-output-data">xxx</slot>
			</div>

			<div
				v-else-if="hasNodeRun && !showData"
				data-test-id="ndv-data-size-warning"
				:class="$style.center"
			>
				<N8nText :bold="true" color="text-dark" size="large">{{ tooMuchDataTitle }}</N8nText>
				<N8nText align="center" tag="div"
					><span
						v-n8n-html="
							i18n.baseText('ndv.output.tooMuchData.message', {
								interpolate: { size: dataSizeInMB },
							})
						"
					></span
				></N8nText>

				<N8nButton
					outline
					:label="i18n.baseText('ndv.output.tooMuchData.showDataAnyway')"
					@click="showTooMuchData"
				/>

				<N8nButton
					size="small"
					:label="i18n.baseText('runData.downloadBinaryData')"
					@click="downloadJsonData()"
				/>
			</div>

			<!-- V-else slot named content which only renders if $slots.content is passed and hasNodeRun -->
			<slot v-else-if="hasNodeRun && $slots['content']" name="content"></slot>

			<div
				v-else-if="
					hasNodeRun &&
					displayMode === 'table' &&
					binaryData.length > 0 &&
					inputData.length === 1 &&
					Object.keys(jsonData[0] || {}).length === 0
				"
				:class="$style.center"
			>
				<N8nText>
					{{ i18n.baseText('runData.switchToBinary.info') }}
					<a @click="switchToBinary">
						{{ i18n.baseText('runData.switchToBinary.binary') }}
					</a>
				</N8nText>
			</div>

			<div v-else-if="showIoSearchNoMatchContent" :class="$style.center">
				<N8nText tag="h3" size="large">{{ i18n.baseText('ndv.search.noMatch.title') }}</N8nText>
				<N8nText>
					<i18n-t keypath="ndv.search.noMatch.description" tag="span">
						<template #link>
							<a href="#" @click="onSearchClear">
								{{ i18n.baseText('ndv.search.noMatch.description.link') }}
							</a>
						</template>
					</i18n-t>
				</N8nText>
			</div>

			<Suspense v-else-if="hasNodeRun && displayMode === 'table' && node">
				<LazyRunDataTable
					:node="node"
					:input-data="inputDataPage"
					:mapping-enabled="mappingEnabled"
					:distance-from-active="distanceFromActive"
					:run-index="runIndex"
					:page-offset="currentPageOffset"
					:total-runs="maxRunIndex"
					:has-default-hover-state="paneType === 'input' && !search"
					:search="search"
					:header-bg-color="tableHeaderBgColor"
					:compact="props.compact"
					:disable-hover-highlight="props.disableHoverHighlight"
					@mounted="emit('tableMounted', $event)"
					@active-row-changed="onItemHover"
					@display-mode-change="onDisplayModeChange"
				/>
			</Suspense>

			<Suspense v-else-if="hasNodeRun && displayMode === 'json' && node">
				<LazyRunDataJson
					:pane-type="paneType"
					:edit-mode="editMode"
					:push-ref="pushRef"
					:node="node"
					:input-data="inputDataPage"
					:mapping-enabled="mappingEnabled"
					:distance-from-active="distanceFromActive"
					:run-index="runIndex"
					:output-index="currentOutputIndex"
					:total-runs="maxRunIndex"
					:search="search"
					:compact="props.compact"
				/>
			</Suspense>

			<Suspense v-else-if="hasNodeRun && isPaneTypeOutput && displayMode === 'html'">
				<LazyRunDataHtml :input-html="inputHtml" />
			</Suspense>

			<Suspense v-else-if="hasNodeRun && displayMode === 'ai'">
				<LazyRunDataAi render-type="rendered" :compact="compact" :content="parsedAiContent" />
			</Suspense>

			<Suspense v-else-if="(hasNodeRun || hasPreviewSchema) && isSchemaView">
				<LazyRunDataSchema
					:nodes="nodes"
					:mapping-enabled="mappingEnabled"
					:node="node"
					:data="jsonData"
					:pane-type="paneType"
					:connection-type="connectionType"
					:output-index="currentOutputIndex"
					:search="search"
					:class="$style.schema"
					:compact="props.compact"
					@clear:search="onSearchClear"
				/>
			</Suspense>

			<div v-else-if="displayMode === 'binary' && binaryData.length === 0" :class="$style.center">
				<N8nText align="center" tag="div">{{ i18n.baseText('runData.noBinaryDataFound') }}</N8nText>
			</div>

			<div v-else-if="displayMode === 'binary'" :class="$style.dataDisplay">
				<div v-for="(binaryDataEntry, index) in binaryData" :key="index">
					<div v-if="binaryData.length > 1" :class="$style.binaryIndex">
						<div>
							{{ index + 1 }}
						</div>
					</div>

					<div :class="$style.binaryRow">
						<div
							v-for="(binaryData, key) in binaryDataEntry"
							:key="index + '_' + key"
							:class="$style.binaryCell"
						>
							<div :data-test-id="'ndv-binary-data_' + index">
								<div :class="$style.binaryHeader">
									{{ key }}
								</div>
								<div v-if="binaryData.fileName">
									<div>
										<N8nText size="small" :bold="true"
											>{{ i18n.baseText('runData.fileName') }}:
										</N8nText>
									</div>
									<div :class="$style.binaryValue">{{ binaryData.fileName }}</div>
								</div>
								<div v-if="binaryData.directory">
									<div>
										<N8nText size="small" :bold="true"
											>{{ i18n.baseText('runData.directory') }}:
										</N8nText>
									</div>
									<div :class="$style.binaryValue">{{ binaryData.directory }}</div>
								</div>
								<div v-if="binaryData.fileExtension">
									<div>
										<N8nText size="small" :bold="true"
											>{{ i18n.baseText('runData.fileExtension') }}:</N8nText
										>
									</div>
									<div :class="$style.binaryValue">{{ binaryData.fileExtension }}</div>
								</div>
								<div v-if="binaryData.mimeType">
									<div>
										<N8nText size="small" :bold="true"
											>{{ i18n.baseText('runData.mimeType') }}:
										</N8nText>
									</div>
									<div :class="$style.binaryValue">{{ binaryData.mimeType }}</div>
								</div>
								<div v-if="binaryData.fileSize">
									<div>
										<N8nText size="small" :bold="true"
											>{{ i18n.baseText('runData.fileSize') }}:
										</N8nText>
									</div>
									<div :class="$style.binaryValue">{{ binaryData.fileSize }}</div>
								</div>

								<div :class="$style.binaryButtonContainer">
									<N8nButton
										v-if="isViewable(index, key)"
										size="small"
										:label="i18n.baseText('runData.showBinaryData')"
										data-test-id="ndv-view-binary-data"
										@click="displayBinaryData(index, key)"
									/>
									<N8nButton
										v-if="isDownloadable(index, key)"
										size="small"
										type="secondary"
										:label="i18n.baseText('runData.downloadBinaryData')"
										data-test-id="ndv-download-binary-data"
										@click="downloadBinaryData(index, key)"
									/>
								</div>
							</div>
						</div>
					</div>
				</div>
			</div>
			<div v-else-if="!hasNodeRun" :class="$style.center">
				<slot name="node-not-run"></slot>
			</div>
		</div>
		<RunDataPaginationBar
			v-if="
				hidePagination === false &&
				hasNodeRun &&
				!hasRunError &&
				displayMode !== 'binary' &&
				dataCount > pageSize &&
				!isSchemaView &&
				!isArtificialRecoveredEventItem
			"
			v-show="!editMode.enabled"
			:current-page="currentPage"
			:page-size="pageSize"
			:total="dataCount"
			@update:current-page="onCurrentPageChange"
			@update:page-size="onPageSizeChange"
		/>
		<N8nBlockUi :show="blockUI" :class="$style.uiBlocker" />
	</div>
</template>

<style lang="scss" module>
.infoIcon {
	color: var(--color-foreground-dark);
}

.center {
	display: flex;
	height: 100%;
	flex-direction: column;
	align-items: center;
	justify-content: center;
	padding: var(--spacing-s) var(--spacing-s) var(--spacing-xl) var(--spacing-s);
	text-align: center;

	> * {
		max-width: 316px;
		margin-bottom: var(--spacing-2xs);
	}
}

.container {
	position: relative;
	width: 100%;
	height: 100%;
	display: flex;
	flex-direction: column;
}

.pinnedDataCallout {
	border-radius: inherit;
	border-bottom-right-radius: 0;
	border-top: 0;
	border-left: 0;
	border-right: 0;
}

.header {
	display: flex;
	align-items: center;
	margin-bottom: var(--spacing-s);
	padding: var(--spacing-s) var(--spacing-s) 0 var(--spacing-s);
	position: relative;
	overflow-x: auto;
	overflow-y: hidden;
	min-height: calc(30px + var(--spacing-s));
	scrollbar-width: thin;
	container-type: inline-size;

	.compact & {
		margin-bottom: var(--spacing-4xs);
		padding: var(--spacing-2xs);
		margin-bottom: 0;
		flex-shrink: 0;
		flex-grow: 0;
		min-height: auto;
	}

	> *:first-child {
		flex-grow: 1;
	}
}

.dataContainer {
	position: relative;
	overflow-y: auto;
	height: 100%;
}

.dataDisplay {
	position: absolute;
	top: 0;
	left: 0;
	padding: 0 var(--spacing-s) var(--spacing-3xl) var(--spacing-s);
	right: 0;
	overflow-y: auto;
	line-height: var(--font-line-height-xloose);
	word-break: normal;
	height: 100%;

	.compact & {
		padding: 0 var(--spacing-2xs);
	}
}

.inlineError {
	line-height: var(--font-line-height-xloose);
	padding-left: var(--spacing-s);
	padding-right: var(--spacing-s);
	padding-bottom: var(--spacing-s);
}

.outputs {
	display: flex;
	flex-direction: column;
	gap: var(--spacing-s);
	padding-left: var(--spacing-s);
	padding-right: var(--spacing-s);
	padding-bottom: var(--spacing-s);

	.compact & {
		padding-left: var(--spacing-2xs);
		padding-right: var(--spacing-2xs);
		padding-bottom: var(--spacing-2xs);
		font-size: var(--font-size-2xs);
	}
}

.tabs {
	display: flex;
	justify-content: space-between;
	align-items: center;
	min-height: 30px;
	--color-tabs-arrow-buttons: var(--color-run-data-background);
}

.itemsCount {
	display: flex;
	align-items: center;
	gap: var(--spacing-2xs);
	padding-left: var(--spacing-s);
	padding-right: var(--spacing-s);
	padding-bottom: var(--spacing-s);
	flex-flow: wrap;
}

.inputSelect {
	padding-left: var(--spacing-s);
	padding-right: var(--spacing-s);
	padding-bottom: var(--spacing-s);
}

.runSelector {
	display: flex;
	align-items: center;
	flex-flow: wrap;
	padding-left: var(--spacing-s);
	padding-right: var(--spacing-s);
	margin-bottom: var(--spacing-s);
	gap: var(--spacing-3xs);

	:global(.el-input--suffix .el-input__inner) {
		padding-right: var(--spacing-l);
	}
}

.runSelectorInner {
	display: flex;
	gap: var(--spacing-4xs);
	align-items: center;
}

.runSelectorSelect {
	max-width: 205px;
}

.search {
	margin-left: auto;
}

.binaryIndex {
	display: block;
	padding: var(--spacing-2xs);
	font-size: var(--font-size-2xs);

	> * {
		display: inline-block;
		width: 30px;
		height: 30px;
		line-height: 30px;
		border-radius: var(--border-radius-base);
		text-align: center;
		background-color: var(--color-foreground-xdark);
		font-weight: var(--font-weight-bold);
		color: var(--color-text-xlight);
	}
}

.binaryRow {
	display: inline-flex;
	font-size: var(--font-size-2xs);
}

.binaryCell {
	display: inline-block;
	width: 300px;
	overflow: hidden;
	background-color: var(--color-foreground-xlight);
	margin-right: var(--spacing-s);
	margin-bottom: var(--spacing-s);
	border-radius: var(--border-radius-base);
	border: var(--border-base);
	padding: var(--spacing-s);
}

.binaryHeader {
	color: $color-primary;
	font-weight: var(--font-weight-bold);
	font-size: 1.2em;
	padding-bottom: var(--spacing-2xs);
	margin-bottom: var(--spacing-2xs);
	border-bottom: 1px solid var(--color-text-light);
}

.binaryButtonContainer {
	margin-top: 1.5em;
	display: flex;
	flex-direction: row;
	justify-content: center;

	> * {
		flex-grow: 0;
		margin-right: var(--spacing-3xs);
	}
}

.binaryValue {
	white-space: initial;
	word-wrap: break-word;
}

.displayModes {
	display: flex;
	justify-content: flex-end;
	align-items: center;
	flex-grow: 1;
	gap: var(--spacing-2xs);

	.compact & {
		/* let title text alone decide the height */
		height: 0;
	}
}

.tooltipContain {
	max-width: 240px;
}

.spinner {
	* {
		color: var(--color-primary);
		min-height: 40px;
		min-width: 40px;
	}

	display: flex;
	justify-content: center;
	margin-bottom: var(--spacing-s);
}

.editMode {
	height: 100%;
	display: flex;
	flex-direction: column;
	justify-content: stretch;
	padding-left: var(--spacing-s);
	padding-right: var(--spacing-s);
}

.editModeBody {
	flex: 1 1 auto;
	max-height: 100%;
	width: 100%;
	overflow: auto;
}

.editModeFooter {
	flex: 0 1 auto;
	display: flex;
	width: 100%;
	justify-content: space-between;
	align-items: center;
	padding-top: var(--spacing-s);
	padding-bottom: var(--spacing-s);
}

.editModeFooterInfotip {
	display: flex;
	flex: 1;
	width: 100%;
}

.editModeActions {
	display: flex;
	justify-content: flex-end;
	align-items: center;
	margin-left: var(--spacing-s);
}

.stretchVertically {
	height: 100%;
}

.uiBlocker {
	border-top-left-radius: 0;
	border-bottom-left-radius: 0;
}

.hintCallout {
	margin-bottom: var(--spacing-xs);
	margin-left: var(--spacing-s);
	margin-right: var(--spacing-s);

	.compact & {
		margin: 0 var(--spacing-2xs) var(--spacing-2xs) var(--spacing-2xs);
	}
}

.schema {
	padding: 0 var(--spacing-s);
}

.search,
.displayModeSelect {
	.compact:not(:hover) & {
		opacity: 0;
		display: none;
	}

	.compact:hover & {
		opacity: 1;
	}
}

@container (max-width: 240px) {
	/* Hide title when the panel is too narrow */
	.compact:hover .title {
		visibility: hidden;
		width: 0;
	}
}
</style>

<style lang="scss" scoped>
.run-data {
	.code-node-editor {
		height: 100%;
	}
}
</style>

<style lang="scss" scoped>
:deep(.highlight) {
	background-color: #f7dc55;
	color: black;
	border-radius: var(--border-radius-base);
	padding: 0 1px;
	font-weight: var(--font-weight-regular);
	font-style: normal;
}
</style><|MERGE_RESOLUTION|>--- conflicted
+++ resolved
@@ -282,40 +282,6 @@
 		pinnedData.isValidNodeType.value &&
 		!(binaryData.value && binaryData.value.length > 0),
 );
-<<<<<<< HEAD
-const displayModes = computed(() => {
-	const defaults: Array<{ label: string; value: IRunDataDisplayMode }> = [
-		{ label: i18n.baseText('runData.table'), value: 'table' },
-		{ label: i18n.baseText('runData.json'), value: 'json' },
-	];
-
-	if (binaryData.value.length) {
-		defaults.push({ label: i18n.baseText('runData.binary'), value: 'binary' });
-	}
-
-	const schemaView = { label: i18n.baseText('runData.schema'), value: 'schema' } as const;
-	if (isPaneTypeInput.value) {
-		defaults.unshift(schemaView);
-	} else {
-		defaults.push(schemaView);
-	}
-
-	const isHtmlNode = activeNode.value?.type === HTML_NODE_TYPE;
-	const isExtractFromFile = activeNode.value?.type === 'n8n-nodes-base.extractFromFile';
-	const isGenerateHtmlTemplate = activeNode.value?.parameters.operation === 'generateHtmlTemplate';
-	const isDocxWithHtmlOutput =
-		activeNode.value?.parameters.operation === 'docx' &&
-		(activeNode.value.parameters.options as Record<string, unknown>)['outputFormat'] === 'html';
-	if (
-		isPaneTypeOutput.value &&
-		((isHtmlNode && isGenerateHtmlTemplate) || (isExtractFromFile && isDocxWithHtmlOutput))
-	) {
-		defaults.unshift({ label: 'HTML', value: 'html' });
-	}
-	return defaults;
-});
-=======
->>>>>>> 7d05cb2a
 
 const hasNodeRun = computed(() =>
 	Boolean(
