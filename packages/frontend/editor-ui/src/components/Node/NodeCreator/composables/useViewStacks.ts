import type {
	ActionTypeDescription,
	AppliedThemeOption,
	INodeCreateElement,
	NodeCreateElement,
	NodeFilterType,
	SimplifiedNodeType,
} from '@/Interface';
import {
	AI_CATEGORY_ROOT_NODES,
	AI_CATEGORY_TOOLS,
	AI_CODE_NODE_TYPE,
	AI_NODE_CREATOR_VIEW,
	AI_OTHERS_NODE_CREATOR_VIEW,
	AI_SUBCATEGORY,
	DEFAULT_SUBCATEGORY,
	TRIGGER_NODE_CREATOR_VIEW,
} from '@/constants';
import { defineStore } from 'pinia';
import { v4 as uuid } from 'uuid';
import { computed, nextTick, ref } from 'vue';
import difference from 'lodash-es/difference';

import { useNodeCreatorStore } from '@/stores/nodeCreator.store';

import {
	flattenCreateElements,
	groupItemsInSections,
	isAINode,
	searchNodes,
	sortNodeCreateElements,
	subcategorizeItems,
	transformNodeType,
} from '../utils';

import type { NodeViewItem, NodeViewItemSection } from '@/components/Node/NodeCreator/viewsData';
import { AINodesView } from '@/components/Node/NodeCreator/viewsData';
import { useI18n } from '@/composables/useI18n';
import { useKeyboardNavigation } from './useKeyboardNavigation';

import { useNodeTypesStore } from '@/stores/nodeTypes.store';
import { AI_TRANSFORM_NODE_TYPE } from 'n8n-workflow';
import type { NodeConnectionType, INodeInputFilter } from 'n8n-workflow';
import { useCanvasStore } from '@/stores/canvas.store';
import { useSettingsStore } from '@/stores/settings.store';
<<<<<<< HEAD
import { getNodeIcon, getNodeIconColor, getNodeIconUrl } from '@/utils/nodeTypesUtils';

type CommunityNodeDetails = {
	title: string;
	packageName: string;
	key: string;
	description: string;
	installed: boolean;
	verified?: boolean;
	nodeIcon?: {
		iconType?: string;
		icon?: Themed<string>;
		color?: string;
	};
	iconUrl?: string;
};
=======
import { useUIStore } from '@/stores/ui.store';
import { type NodeIconSource } from '@/utils/nodeIcon';
import { getThemedValue } from '@/utils/nodeTypesUtils';
>>>>>>> 380d032d

interface ViewStack {
	uuid?: string;
	title?: string;
	subtitle?: string;
	search?: string;
	subcategory?: string;
	info?: string;
	nodeIcon?: NodeIconSource;
	rootView?: NodeFilterType;
	activeIndex?: number;
	transitionDirection?: 'in' | 'out';
	hasSearch?: boolean;
	preventBack?: boolean;
	items?: INodeCreateElement[];
	baselineItems?: INodeCreateElement[];
	searchItems?: SimplifiedNodeType[];
	forceIncludeNodes?: string[];
	mode?: 'actions' | 'nodes' | 'community-node';
	hideActions?: boolean;
	baseFilter?: (item: INodeCreateElement) => boolean;
	itemsMapper?: (item: INodeCreateElement) => INodeCreateElement;
	actionsFilter?: (items: ActionTypeDescription[]) => ActionTypeDescription[];
	panelClass?: string;
	sections?: string[] | NodeViewItemSection[];
	communityNodeDetails?: CommunityNodeDetails;
}

export const useViewStacks = defineStore('nodeCreatorViewStacks', () => {
	const nodeCreatorStore = useNodeCreatorStore();
	const { getActiveItemIndex } = useKeyboardNavigation();
	const i18n = useI18n();
	const settingsStore = useSettingsStore();

	const viewStacks = ref<ViewStack[]>([]);

	const activeStackItems = computed<INodeCreateElement[]>(() => {
		const stack = getLastActiveStack();

		if (!stack?.baselineItems) {
			return stack.items ? extendItemsWithUUID(stack.items) : [];
		}

		if (stack.search && searchBaseItems.value) {
			let searchBase: INodeCreateElement[] = searchBaseItems.value;
			const canvasHasAINodes = useCanvasStore().aiNodes.length > 0;

			if (searchBaseItems.value.length === 0) {
				searchBase = flattenCreateElements(stack.baselineItems ?? []);
			}

			if (
				// Filter-out AI sub-nodes if canvas has no AI nodes and the root view is not AI
				!(isAiRootView(stack) || canvasHasAINodes) ||
				// or if the source is a plus endpoint or a node connection drop and the root view is not AI subcategory
				(['plus_endpoint', 'node_connection_drop'].includes(nodeCreatorStore.openSource) &&
					!isAiSubcategoryView(stack))
			) {
				searchBase = filterOutAiNodes(searchBase);
			}

			searchBase = searchBase.filter((item) => {
				if (useNodeTypesStore().verifiedNodeTypes.includes(item.key)) {
					return false;
				}
				return true;
			});

			const searchResults = extendItemsWithUUID(searchNodes(stack.search || '', searchBase));

			const groupedNodes = groupIfAiNodes(searchResults, false) ?? searchResults;
			// Set the active index to the second item if there's a section
			// as the first item is collapsable
			stack.activeIndex = groupedNodes.some((node) => node.type === 'section') ? 1 : 0;

			return groupedNodes;
		}
		return extendItemsWithUUID(groupIfAiNodes(stack.baselineItems, true));
	});

	const activeViewStack = computed<ViewStack>(() => {
		const stack = getLastActiveStack();
		if (!stack) return {};

		const flatBaselineItems = flattenCreateElements(stack.baselineItems ?? []);

		return {
			...stack,
			items: activeStackItems.value,
			hasSearch: flatBaselineItems.length > 8 || stack?.hasSearch,
		};
	});

	const activeViewStackMode = computed(
		() => activeViewStack.value.mode || TRIGGER_NODE_CREATOR_VIEW,
	);

	const searchBaseItems = computed<INodeCreateElement[]>(() => {
		const stack = getLastActiveStack();
		if (!stack?.searchItems) return [];

		return stack.searchItems.map((item) => transformNodeType(item, stack.subcategory));
	});

	function isAiSubcategoryView(stack: ViewStack) {
		return stack.rootView === AI_OTHERS_NODE_CREATOR_VIEW;
	}

	function getLastActiveStack() {
		return viewStacks.value[viewStacks.value.length - 1];
	}

	function getAllNodeCreateElements() {
		return nodeCreatorStore.mergedNodes.map((item) =>
			transformNodeType(item),
		) as NodeCreateElement[];
	}

	// Generate a delta between the global search results(all nodes) and the stack search results
	const globalSearchItemsDiff = computed<INodeCreateElement[]>(() => {
		const stack = getLastActiveStack();
		if (!stack?.search || isAiSubcategoryView(stack)) return [];

		const allNodes = getAllNodeCreateElements();
		// Apply filtering for AI nodes if the current view is not the AI root view
		const filteredNodes = isAiRootView(stack) ? allNodes : filterOutAiNodes(allNodes);

		let globalSearchResult: INodeCreateElement[] = extendItemsWithUUID(
			searchNodes(stack.search || '', filteredNodes),
		);
		if (isAiRootView(stack)) {
			globalSearchResult = groupIfAiNodes(globalSearchResult);
		}

		const filteredItems = globalSearchResult.filter((item) => {
			return !activeStackItems.value.find((activeItem) => {
				if (activeItem.type === 'section') {
					const matchingSectionItem = activeItem.children.some(
						(sectionItem) => sectionItem.key === item.key,
					);
					return matchingSectionItem;
				}

				return activeItem.key === item.key;
			});
		});

		// Filter out empty sections if all of their children are filtered out
		const filteredSections = filteredItems.filter((item) => {
			if (item.type === 'section') {
				const hasVisibleChildren = item.children.some((child) =>
					activeStackItems.value.some((filteredItem) => filteredItem.key === child.key),
				);

				return hasVisibleChildren;
			}

			return true;
		});

		return filteredSections;
	});

	const additionalSearchItems = computed(() => {
		const communityItems: INodeCreateElement[] = [];
		const items: INodeCreateElement[] = [];
		const { verifiedNodeTypes } = useNodeTypesStore();

		for (const item of globalSearchItemsDiff.value) {
			if (verifiedNodeTypes.includes(item.key)) {
				communityItems.push(item);
			} else {
				items.push(item);
			}
		}

		return { items, communityItems };
	});

	const itemsBySubcategory = computed(() => subcategorizeItems(nodeCreatorStore.mergedNodes));

	function isAiRootView(stack: ViewStack) {
		return stack.rootView === AI_NODE_CREATOR_VIEW;
	}

	function filterAiRootNodes(items: NodeCreateElement[]) {
		return items.filter((node) => {
			if (node.type !== 'node') return false;

			const subcategories = node.properties.codex?.subcategories?.[AI_SUBCATEGORY] ?? [];
			return (
				subcategories.includes(AI_CATEGORY_ROOT_NODES) &&
				!subcategories?.includes(AI_CATEGORY_TOOLS)
			);
		});
	}

	function groupIfAiNodes(items: INodeCreateElement[], sortAlphabetically = true) {
		const aiNodes = items.filter((node): node is NodeCreateElement => isAINode(node));
		const canvasHasAINodes = useCanvasStore().aiNodes.length > 0;

		if (aiNodes.length > 0 && (canvasHasAINodes || isAiRootView(getLastActiveStack()))) {
			const sectionsMap = new Map<string, NodeViewItemSection>();
			const aiRootNodes = filterAiRootNodes(aiNodes);
			const aiSubNodes = difference(aiNodes, aiRootNodes);

			aiSubNodes.forEach((node) => {
				const section = node.properties.codex?.subcategories?.[AI_SUBCATEGORY]?.[0];

				if (section) {
					const subSection = node.properties.codex?.subcategories?.[section]?.[0];
					const sectionKey = subSection ?? section;
					const currentItems = sectionsMap.get(sectionKey)?.items ?? [];
					const isSubnodesSection =
						!node.properties.codex?.subcategories?.[AI_SUBCATEGORY].includes(
							AI_CATEGORY_ROOT_NODES,
						);

					let title = section;
					if (isSubnodesSection) {
						title = `${section} (${i18n.baseText('nodeCreator.subnodes')})`;
					}
					if (subSection) {
						title = subSection;
					}

					sectionsMap.set(sectionKey, {
						key: sectionKey,
						title,
						items: [...currentItems, node.key],
					});
				}
			});

			const nonAiNodes = difference(items, aiNodes);
			// Convert sectionsMap to array of sections
			const sections = Array.from(sectionsMap.values());

			return [
				...nonAiNodes,
				...aiRootNodes,
				...groupItemsInSections(aiSubNodes, sections, sortAlphabetically),
			];
		}

		return items;
	}

	function filterOutAiNodes(items: INodeCreateElement[]) {
		const filteredSearchBase = items.filter((item) => {
			if (item.type === 'node') {
				const isAICategory = item.properties.codex?.categories?.includes(AI_SUBCATEGORY) === true;

				if (!isAICategory) return true;

				const isRootNodeSubcategory =
					item.properties.codex?.subcategories?.[AI_SUBCATEGORY]?.includes(AI_CATEGORY_ROOT_NODES);

				return isRootNodeSubcategory;
			}
			return true;
		});
		return filteredSearchBase;
	}

	async function gotoCompatibleConnectionView(
		connectionType: NodeConnectionType,
		isOutput?: boolean,
		filter?: INodeInputFilter,
	) {
		let nodesByConnectionType: { [key: string]: string[] };
		let relatedAIView: { properties: NodeViewItem['properties'] } | undefined;

		if (isOutput === true) {
			nodesByConnectionType = useNodeTypesStore().visibleNodeTypesByInputConnectionTypeNames;
			relatedAIView = {
				properties: {
					title: i18n.baseText('nodeCreator.aiPanel.aiNodes'),
					icon: 'robot',
				},
			};
		} else {
			nodesByConnectionType = useNodeTypesStore().visibleNodeTypesByOutputConnectionTypeNames;

			relatedAIView = AINodesView([]).items.find(
				(item) => item.properties.connectionType === connectionType,
			);
		}

		// Only add info field if the view does not have any filters (e.g.
		let extendedInfo = {};
		if (!filter?.nodes?.length && relatedAIView?.properties.info) {
			extendedInfo = { info: relatedAIView?.properties.info };
		}

		await nextTick();

		const iconName = getThemedValue(relatedAIView?.properties.icon, useUIStore().appliedTheme);
		pushViewStack(
			{
				title: relatedAIView?.properties.title,
				...extendedInfo,
				rootView: AI_OTHERS_NODE_CREATOR_VIEW,
				mode: 'nodes',
				items: nodeCreatorStore.allNodeCreatorNodes,
				nodeIcon: iconName
					? {
							type: 'icon',
							name: iconName,
							color: relatedAIView?.properties.iconProps?.color,
						}
					: undefined,
				panelClass: relatedAIView?.properties.panelClass,
				baseFilter: (i: INodeCreateElement) => {
					// AI Code node could have any connection type so we don't want to display it
					// in the compatible connection view as it would be displayed in all of them
					if (i.key === AI_CODE_NODE_TYPE) return false;
					const displayNode = nodesByConnectionType[connectionType].includes(i.key);

					// TODO: Filtering works currently fine for displaying compatible node when dropping
					//       input connections. However, it does not work for output connections.
					//       For that reason does it currently display nodes that are maybe not compatible
					//       but then errors once it got selected by the user.
					if (displayNode && filter?.nodes?.length) {
						return filter.nodes.includes(i.key);
					}

					return displayNode;
				},
				itemsMapper(item) {
					return {
						...item,
						subcategory: connectionType,
					};
				},
				actionsFilter: (items: ActionTypeDescription[]) => {
					// Filter out actions that are not compatible with the connection type
					if (items.some((item) => item.outputConnectionType)) {
						return items.filter((item) => item.outputConnectionType === connectionType);
					}
					return items;
				},
				hideActions: true,
				preventBack: true,
			},
			{ resetStacks: true },
		);
	}

	function setStackBaselineItems() {
		const stack = getLastActiveStack();
		if (!stack || !activeViewStack.value.uuid) return;

		let stackItems = stack?.items ?? [];

		if (!stack?.items) {
			const subcategory = stack?.subcategory ?? DEFAULT_SUBCATEGORY;
			let itemsInSubcategory = itemsBySubcategory.value[subcategory];

			const isAskAiEnabled = settingsStore.isAskAiEnabled;
			if (!isAskAiEnabled) {
				itemsInSubcategory = itemsInSubcategory.filter(
					(item) => item.key !== AI_TRANSFORM_NODE_TYPE,
				);
			}
			const sections = stack.sections;

			if (sections) {
				stackItems = groupItemsInSections(itemsInSubcategory, sections);
			} else {
				stackItems = itemsInSubcategory;
			}
		}

		// Ensure that the nodes specified in `stack.forceIncludeNodes` are always included,
		// regardless of whether the subcategory is matched
		if ((stack.forceIncludeNodes ?? []).length > 0) {
			const matchedNodes = nodeCreatorStore.mergedNodes
				.filter((item) => stack.forceIncludeNodes?.includes(item.name))
				.map((item) => transformNodeType(item, stack.subcategory));

			stackItems.push(...matchedNodes);
		}

		if (stack.baseFilter) {
			stackItems = stackItems.filter(stack.baseFilter);
		}

		if (stack.itemsMapper) {
			stackItems = stackItems.map(stack.itemsMapper);
		}

		// Sort only if non-root view
		if (!stack.items) {
			stackItems = sortNodeCreateElements(stackItems);
		}

		updateCurrentViewStack({ baselineItems: stackItems });
	}

	function extendItemsWithUUID(items: INodeCreateElement[]) {
		return items.map((item) => ({
			...item,
			uuid: `${item.key}-${uuid()}`,
		}));
	}

	function pushViewStack(stack: ViewStack, options: { resetStacks?: boolean } = {}) {
		if (options.resetStacks) {
			resetViewStacks();
		}

		if (activeViewStack.value.uuid) {
			updateCurrentViewStack({ activeIndex: getActiveItemIndex() });
		}

		const newStackUuid = uuid();
		viewStacks.value.push({
			...stack,
			uuid: newStackUuid,
			transitionDirection: 'in',
			activeIndex: 0,
		});
		setStackBaselineItems();
	}

	function popViewStack() {
		if (activeViewStack.value.uuid) {
			viewStacks.value.pop();
			updateCurrentViewStack({ transitionDirection: 'out' });
		}
	}

	function updateCurrentViewStack(stack: Partial<ViewStack>) {
		const currentStack = getLastActiveStack();
		const matchedIndex = viewStacks.value.findIndex((s) => s.uuid === currentStack.uuid);
		if (!currentStack) return;

		// For each key in the stack, update the matched stack
		Object.keys(stack).forEach((key) => {
			const typedKey = key as keyof ViewStack;
			viewStacks.value[matchedIndex] = {
				...viewStacks.value[matchedIndex],
				[key]: stack[typedKey],
			};
		});
	}

	function resetViewStacks() {
		viewStacks.value = [];
	}

	function prepareViewStackNodeIcon(
		item: NodeCreateElement,
		appliedTheme: AppliedThemeOption,
		baseUrl: string,
	) {
		if (item.key.includes('-preview')) {
			return {
				color: undefined,
				icon: item.properties.iconUrl as string,
				iconType: 'file',
			};
		}

		const iconUrl = getNodeIconUrl(item.properties, appliedTheme);
		const icon = iconUrl
			? baseUrl + iconUrl
			: getNodeIcon(item.properties, appliedTheme)?.split(':')[1];

		const nodeIcon = {
			color: getNodeIconColor(item.properties),
			icon,
			iconType: iconUrl ? 'file' : 'icon',
		};

		return nodeIcon;
	}

	function pushCommunityNodeDetailsViewStack(
		item: NodeCreateElement,
		nodeIcon: {
			color: string | undefined;
			icon: string | undefined;
			iconType: string;
		},
		nodeActions: ActionTypeDescription[] = [],
		options?: {
			resetStacks?: boolean;
		},
	) {
		const installed = !item.key.includes('-preview');
		const packageName = item.key.split('.')[0].replace('-preview', '');
		const verified = useNodeTypesStore().verifiedNodeTypes.some((n) =>
			n.replace('-preview', '').includes(packageName),
		);

		const communityNodeDetails = {
			title: item.properties.displayName,
			description: item.properties.description,
			key: item.key,
			nodeIcon,
			installed,
			packageName,
			verified,
		};

		if (nodeActions.length) {
			const transformedActions = nodeActions?.map((a) =>
				transformNodeType(a, item.properties.displayName, 'action'),
			);
			pushViewStack(
				{
					subcategory: item.properties.displayName,
					title: 'Community node details',
					rootView: activeViewStack.value.rootView,
					hasSearch: false,
					mode: 'actions',
					items: transformedActions,
					communityNodeDetails,
				},
				options,
			);
		} else {
			pushViewStack(
				{
					subcategory: item.properties.displayName,
					title: 'Community node details',
					rootView: activeViewStack.value.rootView,
					hasSearch: false,
					items: [item],
					mode: 'community-node',
					communityNodeDetails,
				},
				options,
			);
		}
	}

	return {
		viewStacks,
		activeViewStack,
		activeViewStackMode,
		additionalSearchItems,
		isAiSubcategoryView,
		gotoCompatibleConnectionView,
		resetViewStacks,
		updateCurrentViewStack,
		pushViewStack,
		pushCommunityNodeDetailsViewStack,
		popViewStack,
		getAllNodeCreateElements,
		prepareViewStackNodeIcon,
	};
});<|MERGE_RESOLUTION|>--- conflicted
+++ resolved
@@ -1,6 +1,5 @@
 import type {
 	ActionTypeDescription,
-	AppliedThemeOption,
 	INodeCreateElement,
 	NodeCreateElement,
 	NodeFilterType,
@@ -43,8 +42,6 @@
 import type { NodeConnectionType, INodeInputFilter } from 'n8n-workflow';
 import { useCanvasStore } from '@/stores/canvas.store';
 import { useSettingsStore } from '@/stores/settings.store';
-<<<<<<< HEAD
-import { getNodeIcon, getNodeIconColor, getNodeIconUrl } from '@/utils/nodeTypesUtils';
 
 type CommunityNodeDetails = {
 	title: string;
@@ -53,18 +50,13 @@
 	description: string;
 	installed: boolean;
 	verified?: boolean;
-	nodeIcon?: {
-		iconType?: string;
-		icon?: Themed<string>;
-		color?: string;
-	};
+	nodeIcon?: NodeIconSource;
 	iconUrl?: string;
 };
-=======
+
 import { useUIStore } from '@/stores/ui.store';
 import { type NodeIconSource } from '@/utils/nodeIcon';
 import { getThemedValue } from '@/utils/nodeTypesUtils';
->>>>>>> 380d032d
 
 interface ViewStack {
 	uuid?: string;
@@ -517,40 +509,9 @@
 		viewStacks.value = [];
 	}
 
-	function prepareViewStackNodeIcon(
-		item: NodeCreateElement,
-		appliedTheme: AppliedThemeOption,
-		baseUrl: string,
-	) {
-		if (item.key.includes('-preview')) {
-			return {
-				color: undefined,
-				icon: item.properties.iconUrl as string,
-				iconType: 'file',
-			};
-		}
-
-		const iconUrl = getNodeIconUrl(item.properties, appliedTheme);
-		const icon = iconUrl
-			? baseUrl + iconUrl
-			: getNodeIcon(item.properties, appliedTheme)?.split(':')[1];
-
-		const nodeIcon = {
-			color: getNodeIconColor(item.properties),
-			icon,
-			iconType: iconUrl ? 'file' : 'icon',
-		};
-
-		return nodeIcon;
-	}
-
 	function pushCommunityNodeDetailsViewStack(
 		item: NodeCreateElement,
-		nodeIcon: {
-			color: string | undefined;
-			icon: string | undefined;
-			iconType: string;
-		},
+		nodeIcon: NodeIconSource | undefined,
 		nodeActions: ActionTypeDescription[] = [],
 		options?: {
 			resetStacks?: boolean;
@@ -617,6 +578,5 @@
 		pushCommunityNodeDetailsViewStack,
 		popViewStack,
 		getAllNodeCreateElements,
-		prepareViewStackNodeIcon,
 	};
 });