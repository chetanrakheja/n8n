--- conflicted
+++ resolved
@@ -1,34 +1,20 @@
 <script setup lang="ts">
-<<<<<<< HEAD
-import { useInstallNode } from '@/composables/useInstallNode';
-import { useTelemetry } from '@/composables/useTelemetry';
-import { COMMUNITY_PACKAGE_INSTALL_MODAL_KEY, CUSTOM_NODES_DOCS_URL } from '@/constants';
-=======
 import { useInstallNode } from '@/features/communityNodes/composables/useInstallNode';
 import { useTelemetry } from '@/composables/useTelemetry';
 import { CUSTOM_NODES_DOCS_URL } from '@/constants';
 import { COMMUNITY_PACKAGE_INSTALL_MODAL_KEY } from '@/features/communityNodes/communityNodes.constants';
->>>>>>> a9b9e8a8
 import type { INodeUi } from '@/Interface';
 import { useNDVStore } from '@/stores/ndv.store';
 import { useNodeCreatorStore } from '@/stores/nodeCreator.store';
 import { useNodeTypesStore } from '@/stores/nodeTypes.store';
 import { useUIStore } from '@/stores/ui.store';
-<<<<<<< HEAD
-import { useUsersStore } from '@/stores/users.store';
-=======
 import { useUsersStore } from '@/features/users/users.store';
->>>>>>> a9b9e8a8
 import { N8nButton, N8nIcon, N8nText } from '@n8n/design-system';
 import { useI18n } from '@n8n/i18n';
 import { isCommunityPackageName } from 'n8n-workflow';
 import { computed, watch } from 'vue';
 import { I18nT } from 'vue-i18n';
-<<<<<<< HEAD
-import ContactAdministratorToInstall from './ContactAdministratorToInstall.vue';
-=======
 import ContactAdministratorToInstall from '@/features/communityNodes/components/ContactAdministratorToInstall.vue';
->>>>>>> a9b9e8a8
 import { removePreviewToken } from './Node/NodeCreator/utils';
 
 const { node, previewMode = false } = defineProps<{ node: INodeUi; previewMode?: boolean }>();
@@ -164,11 +150,7 @@
 <style lang="scss" module>
 .communityNodeActionsContainer {
 	display: flex;
-<<<<<<< HEAD
-	gap: var(--spacing-2xs);
-=======
 	gap: var(--spacing--2xs);
->>>>>>> a9b9e8a8
 }
 
 .nodeIsNotValid {
@@ -190,11 +172,7 @@
 .descriptionContainer {
 	display: flex;
 	flex-direction: column;
-<<<<<<< HEAD
-	gap: var(--spacing-2xs);
-=======
 	gap: var(--spacing--2xs);
->>>>>>> a9b9e8a8
 	align-items: center;
 }
 </style>