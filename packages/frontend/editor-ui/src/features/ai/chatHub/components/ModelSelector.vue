--- conflicted
+++ resolved
@@ -8,7 +8,6 @@
 	type ChatHubConversationModel,
 	type ChatModelsResponse,
 	type ChatHubLLMProvider,
-	type ChatHubProvider,
 } from '@n8n/api-types';
 import { providerDisplayNames } from '@/features/ai/chatHub/constants';
 import CredentialIcon from '@/features/credentials/components/CredentialIcon.vue';
@@ -40,7 +39,6 @@
 const i18n = useI18n();
 const dropdownRef = useTemplateRef('dropdownRef');
 
-<<<<<<< HEAD
 const menu = computed(() => {
 	const agentOptions = (props.agents ?? []).map<
 		ComponentProps<typeof N8nNavigationDropdown>['menu'][number]
@@ -104,6 +102,7 @@
 
 		return {
 			id: provider,
+			hidden: true,
 			title: providerDisplayNames[provider],
 			submenu,
 		};
@@ -111,53 +110,6 @@
 
 	return props.includeCustomAgents ? [agentMenu, ...providerMenus] : providerMenus;
 });
-=======
-const menu = computed(() =>
-	chatHubProviderSchema.options
-		.filter((provider) => provider !== 'n8n') // Hide n8n provider for now
-		.map((provider: ChatHubProvider) => {
-			const models = props.models?.[provider].models ?? [];
-			const error = props.models?.[provider].error;
-
-			const modelOptions =
-				models.length > 0
-					? models.map<ComponentProps<typeof N8nNavigationDropdown>['menu'][number]>((model) => {
-							const identifier = model.provider === 'n8n' ? model.workflowId : model.model;
-
-							return {
-								id: `${provider}::${identifier}`,
-								title: model.name,
-								disabled: false,
-							};
-						})
-					: error
-						? [{ id: `${provider}::error`, value: null, disabled: true, title: error }]
-						: [];
-
-			const submenu = modelOptions.concat([
-				...(provider !== 'n8n' && modelOptions.length > 0
-					? [{ isDivider: true as const, id: 'divider' }]
-					: []),
-			]);
-
-			if (provider !== 'n8n') {
-				submenu.push({
-					id: `${provider}::configure`,
-					icon: 'settings',
-					title: 'Configure credentials...',
-					disabled: false,
-				});
-			}
-
-			return {
-				id: provider,
-				hidden: true,
-				title: providerDisplayNames[provider],
-				submenu,
-			};
-		}),
-);
->>>>>>> 1afd7619
 
 const selectedLabel = computed(() => {
 	if (!props.selectedModel) return 'Select model';
