<script setup lang="ts">
import { onMounted, ref, useTemplateRef } from 'vue';
import orderBy from 'lodash/orderBy';
import type {
	DataStore,
	DataStoreColumn,
	DataStoreColumnCreatePayload,
	DataStoreRow,
} from '@/features/dataStore/datastore.types';
import { AgGridVue } from 'ag-grid-vue3';
import type {
	GridApi,
	GridReadyEvent,
	ColDef,
	ColumnMovedEvent,
	ValueGetterParams,
	RowSelectionOptions,
	CellValueChangedEvent,
	GetRowIdParams,
	ICellRendererParams,
	CellEditRequestEvent,
	CellClickedEvent,
	ValueSetterParams,
	CellEditingStartedEvent,
	CellEditingStoppedEvent,
} from 'ag-grid-community';
import {
	ModuleRegistry,
	ClientSideRowModelModule,
	TextEditorModule,
	LargeTextEditorModule,
	ColumnAutoSizeModule,
	CheckboxEditorModule,
	NumberEditorModule,
	RowSelectionModule,
	RenderApiModule,
	DateEditorModule,
	ClientSideRowModelApiModule,
	ValidationModule,
	UndoRedoEditModule,
} from 'ag-grid-community';
import { n8nTheme } from '@/features/dataStore/components/dataGrid/n8nTheme';
import AddColumnPopover from '@/features/dataStore/components/dataGrid/AddColumnPopover.vue';
import { useDataStoreStore } from '@/features/dataStore/dataStore.store';
import { useI18n } from '@n8n/i18n';
import { useToast } from '@/composables/useToast';
import { DEFAULT_ID_COLUMN_NAME, EMPTY_VALUE, NULL_VALUE } from '@/features/dataStore/constants';
import { useMessage } from '@/composables/useMessage';
import { MODAL_CONFIRM } from '@/constants';
import ColumnHeader from '@/features/dataStore/components/dataGrid/ColumnHeader.vue';
import { useDataStoreTypes } from '@/features/dataStore/composables/useDataStoreTypes';
import { isDataStoreValue } from '@/features/dataStore/typeGuards';
import NullEmptyCellRenderer from '@/features/dataStore/components/dataGrid/NullEmptyCellRenderer.vue';
import { onClickOutside } from '@vueuse/core';

// Register only the modules we actually use
ModuleRegistry.registerModules([
	ValidationModule, // This module allows us to see AG Grid errors in browser console
	ClientSideRowModelModule,
	TextEditorModule,
	LargeTextEditorModule,
	ColumnAutoSizeModule,
	CheckboxEditorModule,
	NumberEditorModule,
	RowSelectionModule,
	RenderApiModule,
	DateEditorModule,
	ClientSideRowModelApiModule,
	UndoRedoEditModule,
]);

type Props = {
	dataStore: DataStore;
};

const props = defineProps<Props>();

const emit = defineEmits<{
	toggleSave: [value: boolean];
}>();

const i18n = useI18n();
const toast = useToast();
const message = useMessage();
const { getDefaultValueForType, mapToAGCellType } = useDataStoreTypes();

const dataStoreStore = useDataStoreStore();

// AG Grid State
const gridApi = ref<GridApi | null>(null);
const colDefs = ref<ColDef[]>([]);
const rowData = ref<DataStoreRow[]>([]);
const rowSelection: RowSelectionOptions | 'single' | 'multiple' = {
	mode: 'multiRow',
	enableClickSelection: false,
	checkboxes: true,
};

const contentLoading = ref(false);

// Track the last focused cell so we can start editing when users click on it
// AG Grid doesn't provide cell blur event so we need to reset this manually
const lastFocusedCell = ref<{ rowIndex: number; colId: string } | null>(null);
const isTextEditorOpen = ref(false);

const gridContainer = useTemplateRef('gridContainer');

// Shared config for all columns
const defaultColumnDef: ColDef = {
	flex: 1,
	sortable: false,
	filter: false,
};

// Pagination
const pageSizeOptions = [10, 20, 50];
const currentPage = ref(1);
const pageSize = ref(20);
const totalItems = ref(0);

// Data store content
const rows = ref<DataStoreRow[]>([]);

const onGridReady = (params: GridReadyEvent) => {
	gridApi.value = params.api;
};

const refreshGridData = () => {
	if (gridApi.value) {
		gridApi.value.setGridOption('columnDefs', colDefs.value);
		gridApi.value.setGridOption('rowData', rowData.value);
	}
};

const setCurrentPage = async (page: number) => {
	currentPage.value = page;
	await fetchDataStoreContent();
};
const setPageSize = async (size: number) => {
	pageSize.value = size;
	currentPage.value = 1; // Reset to first page on page size change
	await fetchDataStoreContent();
};

const onDeleteColumn = async (columnId: string) => {
	if (!gridApi.value) return;

	const columnToDelete = colDefs.value.find((col) => col.colId === columnId);
	if (!columnToDelete) return;

	const promptResponse = await message.confirm(
		i18n.baseText('dataStore.deleteColumn.confirm.message', {
			interpolate: { name: columnToDelete.headerName ?? '' },
		}),
		i18n.baseText('dataStore.deleteColumn.confirm.title'),
		{
			confirmButtonText: i18n.baseText('generic.delete'),
			cancelButtonText: i18n.baseText('generic.cancel'),
		},
	);

	if (promptResponse !== MODAL_CONFIRM) {
		return;
	}

	const columnToDeleteIndex = colDefs.value.findIndex((col) => col.colId === columnId);
	colDefs.value = colDefs.value.filter((def) => def.colId !== columnId);
	const rowDataOldValue = [...rowData.value];
	rowData.value = rowData.value.map((row) => {
		const { [columnToDelete.field!]: _, ...rest } = row;
		return rest;
	});
	refreshGridData();
	try {
		await dataStoreStore.deleteDataStoreColumn(
			props.dataStore.id,
			props.dataStore.projectId,
			columnId,
		);
	} catch (error) {
		toast.showError(error, i18n.baseText('dataStore.deleteColumn.error'));
		colDefs.value.splice(columnToDeleteIndex, 0, columnToDelete);
		rowData.value = rowDataOldValue;
		refreshGridData();
	}
};

<<<<<<< HEAD
const onAddColumn = async ({ column }: { column: DataStoreColumnCreatePayload }) => {
	try {
		// todo: api call should be last
		const newColumn = await dataStoreStore.addDataStoreColumn(
			props.dataStore.id,
			props.dataStore.projectId,
			column,
		);
		if (!newColumn) {
			throw new Error(i18n.baseText('generic.unknownError'));
		}
		colDefs.value = [...colDefs.value, createColumnDef(newColumn)];
		rowData.value = rowData.value.map((row) => {
			return { ...row, [newColumn.name]: getDefaultValueForType(newColumn.type) };
		});
		refreshGridData();
	} catch (error) {
		toast.showError(error, i18n.baseText('dataStore.addColumn.error'));
	}
};

=======
// TODO: Split this up to create column def based on type
>>>>>>> 802157a3
const createColumnDef = (col: DataStoreColumn, extraProps: Partial<ColDef> = {}) => {
	const columnDef: ColDef = {
		colId: col.id,
		field: col.name,
		headerName: col.name,
		editable: true,
		resizable: true,
		lockPinned: true,
		headerComponent: ColumnHeader,
		cellEditorPopup: false,
		headerComponentParams: { onDelete: onDeleteColumn },
		cellDataType: mapToAGCellType(col.type),
		valueGetter: (params: ValueGetterParams<DataStoreRow>) => {
			// If the value is null, return null to show empty cell
			if (params.data?.[col.name] === null || params.data?.[col.name] === undefined) {
				return null;
			}
			// Parse dates
			if (col.type === 'date') {
				const value = params.data?.[col.name];
				if (typeof value === 'string') {
					return new Date(value);
				}
			}
			return params.data?.[col.name];
		},
		cellRendererSelector: (params: ICellRendererParams) => {
			let rowValue = params.data?.[col.name];
			// When adding new column, rowValue is undefined (same below, in string cell editor)
			if (rowValue === undefined) {
				rowValue = null;
			}

			// Custom renderer for null or empty values
			if (rowValue === null) {
				return { component: NullEmptyCellRenderer, params: { value: NULL_VALUE } };
			}
			if (rowValue === '') {
				return { component: NullEmptyCellRenderer, params: { value: EMPTY_VALUE } };
			}
			// Fallback to default cell renderer
			return undefined;
		},
	};
	// Enable large text editor for text columns
	if (col.type === 'string') {
		columnDef.cellEditor = 'agLargeTextCellEditor';
		// Provide initial value for the editor, otherwise agLargeTextCellEditor breaks
		columnDef.cellEditorParams = (params: CellEditRequestEvent<DataStoreRow>) => ({
			value: params.value ?? '',
		});
		columnDef.valueSetter = (params: ValueSetterParams<DataStoreRow>) => {
			let originalValue = params.data[col.name];
			if (originalValue === undefined) {
				originalValue = null;
			}
			let newValue = params.newValue;

			if (!isDataStoreValue(newValue)) {
				return false;
			}

			// Make sure not to trigger update if cell content is not set and value was null
			if (originalValue === null && newValue === '') {
				return false;
			}

			// When clearing editor content, set value to empty string
			if (isTextEditorOpen.value && newValue === null) {
				newValue = '';
			}

			// Otherwise update the value
			params.data[col.name] = newValue;
			return true;
		};
	}
	// Setup date editor
	if (col.type === 'date') {
		columnDef.cellEditor = 'agDateCellEditor';
		columnDef.cellEditorPopup = true;
	}
	return {
		...columnDef,
		...extraProps,
	};
};

const onColumnMoved = async (moveEvent: ColumnMovedEvent) => {
	if (
		!moveEvent.finished ||
		moveEvent.source !== 'uiColumnMoved' ||
		moveEvent.toIndex === undefined ||
		!moveEvent.column
	) {
		return;
	}

	const oldIndex = colDefs.value.findIndex((col) => col.colId === moveEvent.column!.getColId());
	try {
		await dataStoreStore.moveDataStoreColumn(
			props.dataStore.id,
			props.dataStore.projectId,
			moveEvent.column.getColId(),
			moveEvent.toIndex - 1,
		);
	} catch (error) {
		toast.showError(error, i18n.baseText('dataStore.moveColumn.error'));
		gridApi.value?.moveColumnByIndex(moveEvent.toIndex, oldIndex);
	}
};

const onAddRowClick = async () => {
	try {
		// Go to last page if we are not there already
		if (currentPage.value * pageSize.value < totalItems.value) {
			await setCurrentPage(Math.ceil(totalItems.value / pageSize.value));
		}
		contentLoading.value = true;
		emit('toggleSave', true);
		const newRowId = await dataStoreStore.insertEmptyRow(props.dataStore);
		const newRow: DataStoreRow = { id: newRowId };
		// Add nulls for the rest of the columns
		props.dataStore.columns.forEach((col) => {
			newRow[col.name] = null;
		});
		rows.value.push(newRow);
	} catch (error) {
		toast.showError(error, i18n.baseText('dataStore.addRow.error'));
	} finally {
		emit('toggleSave', false);
		contentLoading.value = false;
	}
};

const initColumnDefinitions = () => {
	colDefs.value = [
		// Always add the ID column, it's not returned by the back-end but all data stores have it
		// We use it as a placeholder for new datastores
		createColumnDef(
			{
				index: 0,
				id: DEFAULT_ID_COLUMN_NAME,
				name: DEFAULT_ID_COLUMN_NAME,
				type: 'string',
			},
			{
				editable: false,
				suppressMovable: true,
				headerComponent: null,
				lockPosition: true,
			},
		),
		// Append other columns
		...orderBy(props.dataStore.columns, 'index').map((col) => createColumnDef(col)),
	];
};

const onCellValueChanged = async (params: CellValueChangedEvent<DataStoreRow>) => {
	const { data, api, oldValue, colDef } = params;
	const value = params.data[colDef.field!];

	if (value === undefined || value === oldValue) {
		return;
	}

	if (typeof data.id !== 'number') {
		throw new Error('Expected row id to be a number');
	}
	const fieldName = String(colDef.field);
	const id = data.id;

	try {
		emit('toggleSave', true);
		await dataStoreStore.updateRow(props.dataStore.id, props.dataStore.projectId, id, {
			[fieldName]: value,
		});
	} catch (error) {
		// Revert cell to original value if the update fails
		const validOldValue = isDataStoreValue(oldValue) ? oldValue : null;
		const revertedData: DataStoreRow = { ...data, [fieldName]: validOldValue };
		api.applyTransaction({
			update: [revertedData],
		});
		toast.showError(error, i18n.baseText('dataStore.updateRow.error'));
	} finally {
		emit('toggleSave', false);
	}
};

// Start editing when users click on already focused cells
const onCellClicked = (params: CellClickedEvent<DataStoreRow>) => {
	const clickedCellColumn = params.column.getColId();
	const clickedCellRow = params.rowIndex;

	// Skip if rowIndex is null
	if (clickedCellRow === null) return;

	// Check if this is the same cell that was focused before this click
	const wasAlreadyFocused =
		lastFocusedCell.value &&
		lastFocusedCell.value.rowIndex === clickedCellRow &&
		lastFocusedCell.value.colId === clickedCellColumn;

	if (wasAlreadyFocused && params.column.getColDef()?.editable) {
		// Cell was already selected, start editing
		params.api.startEditingCell({
			rowIndex: clickedCellRow,
			colKey: clickedCellColumn,
		});
	}

	// Update the last focused cell for next click
	lastFocusedCell.value = {
		rowIndex: clickedCellRow,
		colId: clickedCellColumn,
	};
};

const fetchDataStoreContent = async () => {
	try {
		contentLoading.value = true;
		const fetchedRows = await dataStoreStore.fetchDataStoreContent(
			props.dataStore.id,
			props.dataStore.projectId,
			currentPage.value,
			pageSize.value,
		);
		rows.value = fetchedRows.data;
		totalItems.value = fetchedRows.count;
		rowData.value = rows.value;
	} catch (error) {
		toast.showError(error, i18n.baseText('dataStore.fetchContent.error'));
	} finally {
		contentLoading.value = false;
		if (gridApi.value) {
			gridApi.value.refreshHeader();
		}
	}
};

onClickOutside(gridContainer, () => {
	resetLastFocusedCell();
});

const resetLastFocusedCell = () => {
	lastFocusedCell.value = null;
};

const initialize = async () => {
	initColumnDefinitions();
	await fetchDataStoreContent();
};

onMounted(async () => {
	await initialize();
});

const onCellEditingStarted = (params: CellEditingStartedEvent<DataStoreRow>) => {
	if (params.column.getColDef().cellDataType === 'text') {
		isTextEditorOpen.value = true;
	} else {
		isTextEditorOpen.value = false;
	}
};

const onCellEditingStopped = (params: CellEditingStoppedEvent<DataStoreRow>) => {
	if (params.column.getColDef().cellDataType === 'text') {
		isTextEditorOpen.value = false;
	}
};
</script>

<template>
	<div :class="$style.wrapper">
		<div ref="gridContainer" :class="$style['grid-container']" data-test-id="data-store-grid">
			<AgGridVue
				style="width: 100%"
				:row-data="rowData"
				:column-defs="colDefs"
				:default-col-def="defaultColumnDef"
				:dom-layout="'autoHeight'"
				:row-height="36"
				:header-height="36"
				:animate-rows="false"
				:theme="n8nTheme"
				:suppress-drag-leave-hides-columns="true"
				:loading="contentLoading"
				:row-selection="rowSelection"
				:get-row-id="(params: GetRowIdParams) => String(params.data.id)"
				:stop-editing-when-cells-lose-focus="true"
				:undo-redo-cell-editing="true"
				@grid-ready="onGridReady"
				@cell-value-changed="onCellValueChanged"
				@column-moved="onColumnMoved"
				@cell-clicked="onCellClicked"
				@cell-editing-started="onCellEditingStarted"
				@cell-editing-stopped="onCellEditingStopped"
				@column-header-clicked="resetLastFocusedCell"
				@selection-changed="resetLastFocusedCell"
			/>
			<AddColumnPopover
				:data-store="props.dataStore"
				:class="$style['add-column-popover']"
				@add-column="onAddColumn"
			/>
		</div>
		<div :class="$style.footer">
			<n8n-tooltip :content="i18n.baseText('dataStore.addRow.label')">
				<n8n-icon-button
					data-test-id="data-store-add-row-button"
					icon="plus"
					class="mb-xl"
					type="secondary"
					@click="onAddRowClick"
				/>
			</n8n-tooltip>
			<el-pagination
				v-model:current-page="currentPage"
				v-model:page-size="pageSize"
				data-test-id="data-store-content-pagination"
				background
				:total="totalItems"
				:page-sizes="pageSizeOptions"
				layout="total, prev, pager, next, sizes"
				@update:current-page="setCurrentPage"
				@size-change="setPageSize"
			/>
		</div>
	</div>
</template>

<style module lang="scss">
.wrapper {
	display: flex;
	flex-direction: column;
	gap: var(--spacing-m);
	width: calc(100% - var(--spacing-m) * 2);
	align-items: center;
}

.grid-container {
	position: relative;
	display: flex;
	width: 100%;

	// AG Grid style overrides
	--ag-foreground-color: var(--color-text-base);
	--ag-accent-color: var(--color-primary);
	--ag-background-color: var(--color-background-xlight);
	--ag-border-color: var(--border-color-base);
	--ag-border-radius: var(--border-radius-base);
	--ag-wrapper-border-radius: 0;
	--ag-font-family: var(--font-family);
	--ag-font-size: var(--font-size-xs);
	--ag-row-height: calc(var(--ag-grid-size) * 0.8 + 32px);
	--ag-header-background-color: var(--color-background-light-base);
	--ag-header-font-size: var(--font-size-xs);
	--ag-header-font-weight: var(--font-weight-bold);
	--ag-header-foreground-color: var(--color-text-dark);
	--ag-cell-horizontal-padding: var(--spacing-2xs);
	--ag-header-column-resize-handle-color: var(--color-foreground-base);
	--ag-header-column-resize-handle-height: 100%;
	--ag-header-height: calc(var(--ag-grid-size) * 0.8 + 32px);

	:global(.ag-header-cell-resize) {
		width: var(--spacing-xs);
		// this is needed so that we compensate for the width
		right: -7px;
	}

	// Don't show borders for the checkbox cells
	:global(.ag-cell[col-id='ag-Grid-SelectionColumn']) {
		border: none;
	}

	:global(.ag-cell[col-id='ag-Grid-SelectionColumn'].ag-cell-focus) {
		outline: none;
	}
}

.add-column-popover {
	display: flex;
	position: absolute;
	right: -47px;
}

.footer {
	display: flex;
	width: 100%;
	justify-content: space-between;
	margin-bottom: var(--spacing-l);
	padding-right: var(--spacing-xl);

	:global(.el-pagination__sizes) {
		height: 100%;
		position: relative;
		top: -1px;

		input {
			height: 100%;
			min-height: 28px;
		}

		:global(.el-input__suffix) {
			width: var(--spacing-m);
		}
	}
}
</style><|MERGE_RESOLUTION|>--- conflicted
+++ resolved
@@ -185,7 +185,6 @@
 	}
 };
 
-<<<<<<< HEAD
 const onAddColumn = async ({ column }: { column: DataStoreColumnCreatePayload }) => {
 	try {
 		// todo: api call should be last
@@ -207,9 +206,6 @@
 	}
 };
 
-=======
-// TODO: Split this up to create column def based on type
->>>>>>> 802157a3
 const createColumnDef = (col: DataStoreColumn, extraProps: Partial<ColDef> = {}) => {
 	const columnDef: ColDef = {
 		colId: col.id,
