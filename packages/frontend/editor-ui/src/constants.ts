import type {
	EnterpriseEditionFeatureKey,
	EnterpriseEditionFeatureValue,
	NodeCreatorOpenSource,
} from './Interface';
import type { NodeConnectionType } from 'n8n-workflow';
import { NodeConnectionTypes } from 'n8n-workflow';
import type {
	CanvasInjectionData,
	CanvasNodeHandleInjectionData,
	CanvasNodeInjectionData,
} from '@/types';
import type { ComputedRef, InjectionKey, Ref } from 'vue';
import type { ExpressionLocalResolveContext } from './types/expressions';
import { DATA_TABLE_MODULE_NAME } from './features/dataTable/constants';
import type { TelemetryContext } from './types/telemetry';
<<<<<<< HEAD
import type { IconName } from '@n8n/design-system';
=======
import type { IconName } from '@n8n/design-system/src/components/N8nIcon/icons';
import type { WorkflowState } from './composables/useWorkflowState';
>>>>>>> f42581db

export const MAX_WORKFLOW_SIZE = 1024 * 1024 * 16; // Workflow size limit in bytes
export const MAX_EXPECTED_REQUEST_SIZE = 2048; // Expected maximum workflow request metadata (i.e. headers) size in bytes
export const MAX_PINNED_DATA_SIZE = 1024 * 1024 * 12; // 12 MB; Workflow pinned data size limit in bytes
export const MAX_DISPLAY_DATA_SIZE = 1024 * 1024; // 1 MB
export const MAX_DISPLAY_DATA_SIZE_SCHEMA_VIEW = 1024 * 1024 * 4; // 4 MB
export const MAX_DISPLAY_ITEMS_AUTO_ALL = 250;

export const PLACEHOLDER_FILLED_AT_EXECUTION_TIME = '[filled at execution time]';

export const IN_PROGRESS_EXECUTION_ID = '__IN_PROGRESS__';

// parameter input
export const CUSTOM_API_CALL_KEY = '__CUSTOM_API_CALL__';
export const CUSTOM_API_CALL_NAME = 'Custom API Call';

// workflows
export const PLACEHOLDER_EMPTY_WORKFLOW_ID = '__EMPTY__';
export const NEW_WORKFLOW_ID = 'new';
export const DEFAULT_NODETYPE_VERSION = 1;
export const DEFAULT_NEW_WORKFLOW_NAME = 'My workflow';
export const MIN_WORKFLOW_NAME_LENGTH = 1;
export const MAX_WORKFLOW_NAME_LENGTH = 128;
export const DUPLICATE_POSTFFIX = ' copy';
export const NODE_OUTPUT_DEFAULT_KEY = '_NODE_OUTPUT_DEFAULT_KEY_';
export const DEFAULT_WORKFLOW_PAGE_SIZE = 50;

// tags
export const MAX_TAG_NAME_LENGTH = 24;

// modals
export const ABOUT_MODAL_KEY = 'about';
export const CHAT_EMBED_MODAL_KEY = 'chatEmbed';
export const CHANGE_PASSWORD_MODAL_KEY = 'changePassword';
export const CONFIRM_PASSWORD_MODAL_KEY = 'confirmPassword';
export const CREDENTIAL_EDIT_MODAL_KEY = 'editCredential';
export const API_KEY_CREATE_OR_EDIT_MODAL_KEY = 'createOrEditApiKey';
export const CREDENTIAL_SELECT_MODAL_KEY = 'selectCredential';
export const DELETE_USER_MODAL_KEY = 'deleteUser';
export const INVITE_USER_MODAL_KEY = 'inviteUser';
export const DUPLICATE_MODAL_KEY = 'duplicate';
export const IMPORT_WORKFLOW_URL_MODAL_KEY = 'importWorkflowUrl';
export const TAGS_MANAGER_MODAL_KEY = 'tagsManager';
export const ANNOTATION_TAGS_MANAGER_MODAL_KEY = 'annotationTagsManager';
export const VERSIONS_MODAL_KEY = 'versions';
export const WORKFLOW_SETTINGS_MODAL_KEY = 'settings';
export const WORKFLOW_SHARE_MODAL_KEY = 'workflowShare';
export const PERSONALIZATION_MODAL_KEY = 'personalization';
export const CONTACT_PROMPT_MODAL_KEY = 'contactPrompt';
export const NODE_PINNING_MODAL_KEY = 'nodePinning';
export const NPS_SURVEY_MODAL_KEY = 'npsSurvey';
export const WORKFLOW_ACTIVE_MODAL_KEY = 'activation';
export const COMMUNITY_PACKAGE_INSTALL_MODAL_KEY = 'communityPackageInstall';
export const COMMUNITY_PACKAGE_CONFIRM_MODAL_KEY = 'communityPackageManageConfirm';
export const IMPORT_CURL_MODAL_KEY = 'importCurl';
export const LOG_STREAM_MODAL_KEY = 'settingsLogStream';
export const SOURCE_CONTROL_PUSH_MODAL_KEY = 'sourceControlPush';
export const SOURCE_CONTROL_PULL_MODAL_KEY = 'sourceControlPull';
export const DEBUG_PAYWALL_MODAL_KEY = 'debugPaywall';
export const MFA_SETUP_MODAL_KEY = 'mfaSetup';
export const PROMPT_MFA_CODE_MODAL_KEY = 'promptMfaCode';
export const WORKFLOW_HISTORY_VERSION_RESTORE = 'workflowHistoryVersionRestore';
export const SETUP_CREDENTIALS_MODAL_KEY = 'setupCredentials';
export const PROJECT_MOVE_RESOURCE_MODAL = 'projectMoveResourceModal';
export const NEW_ASSISTANT_SESSION_MODAL = 'newAssistantSession';
export const EXTERNAL_SECRETS_PROVIDER_MODAL_KEY = 'externalSecretsProvider';
export const COMMUNITY_PLUS_ENROLLMENT_MODAL = 'communityPlusEnrollment';
export const DELETE_FOLDER_MODAL_KEY = 'deleteFolder';
export const MOVE_FOLDER_MODAL_KEY = 'moveFolder';
export const WORKFLOW_ACTIVATION_CONFLICTING_WEBHOOK_MODAL_KEY =
	'workflowActivationConflictingWebhook';
export const FROM_AI_PARAMETERS_MODAL_KEY = 'fromAiParameters';
export const WORKFLOW_EXTRACTION_NAME_MODAL_KEY = 'workflowExtractionName';
export const WHATS_NEW_MODAL_KEY = 'whatsNew';
export const WORKFLOW_DIFF_MODAL_KEY = 'workflowDiff';
export const PRE_BUILT_AGENTS_MODAL_KEY = 'preBuiltAgents';
export const EXPERIMENT_TEMPLATE_RECO_V2_KEY = 'templateRecoV2';
export const EXPERIMENT_TEMPLATE_RECO_V3_KEY = 'templateRecoV3';

export const COMMUNITY_PACKAGE_MANAGE_ACTIONS = {
	UNINSTALL: 'uninstall',
	UPDATE: 'update',
	VIEW_DOCS: 'view-documentation',
};

// breakpoints
export const BREAKPOINT_SM = 768;
export const BREAKPOINT_MD = 992;
export const BREAKPOINT_LG = 1200;
export const BREAKPOINT_XL = 1920;

export const DOCS_DOMAIN = 'docs.n8n.io';
export const BUILTIN_NODES_DOCS_URL = `https://${DOCS_DOMAIN}/integrations/builtin/`;
export const BUILTIN_CREDENTIALS_DOCS_URL = `https://${DOCS_DOMAIN}/integrations/builtin/credentials/`;
export const DATA_PINNING_DOCS_URL = `https://${DOCS_DOMAIN}/data/data-pinning/`;
export const DATA_EDITING_DOCS_URL = `https://${DOCS_DOMAIN}/data/data-editing/`;
export const SCHEMA_PREVIEW_DOCS_URL = `https://${DOCS_DOMAIN}/data/schema-preview/`;
export const MFA_DOCS_URL = `https://${DOCS_DOMAIN}/user-management/two-factor-auth/`;
export const NPM_PACKAGE_DOCS_BASE_URL = 'https://www.npmjs.com/package/';
export const NPM_KEYWORD_SEARCH_URL =
	'https://www.npmjs.com/search?q=keywords%3An8n-community-node-package';
export const N8N_QUEUE_MODE_DOCS_URL = `https://${DOCS_DOMAIN}/hosting/scaling/queue-mode/`;
export const COMMUNITY_NODES_INSTALLATION_DOCS_URL = `https://${DOCS_DOMAIN}/integrations/community-nodes/installation/gui-install/`;
export const COMMUNITY_NODES_RISKS_DOCS_URL = `https://${DOCS_DOMAIN}/integrations/community-nodes/risks/`;
export const COMMUNITY_NODES_BLOCKLIST_DOCS_URL = `https://${DOCS_DOMAIN}/integrations/community-nodes/blocklist/`;
export const CUSTOM_NODES_DOCS_URL = `https://${DOCS_DOMAIN}/integrations/creating-nodes/code/create-n8n-nodes-module/`;
export const EXPRESSIONS_DOCS_URL = `https://${DOCS_DOMAIN}/code-examples/expressions/`;
export const EVALUATIONS_DOCS_URL = `https://${DOCS_DOMAIN}/advanced-ai/evaluations/overview/`;
export const ERROR_WORKFLOW_DOCS_URL = `https://${DOCS_DOMAIN}/flow-logic/error-handling/#create-and-set-an-error-workflow`;
export const TIME_SAVED_DOCS_URL = `https://${DOCS_DOMAIN}/insights/#setting-the-time-saved-by-a-workflow`;
export const N8N_PRICING_PAGE_URL = 'https://n8n.io/pricing';
export const N8N_MAIN_GITHUB_REPO_URL = 'https://github.com/n8n-io/n8n';

export const NODE_MIN_INPUT_ITEMS_COUNT = 4;

// node types
export const BAMBOO_HR_NODE_TYPE = 'n8n-nodes-base.bambooHr';
export const CALENDLY_TRIGGER_NODE_TYPE = 'n8n-nodes-base.calendlyTrigger';
export const CODE_NODE_TYPE = 'n8n-nodes-base.code';
export const AI_CODE_NODE_TYPE = '@n8n/n8n-nodes-langchain.code';
export const AI_MCP_TOOL_NODE_TYPE = '@n8n/n8n-nodes-langchain.mcpClientTool';
export const WIKIPEDIA_TOOL_NODE_TYPE = '@n8n/n8n-nodes-langchain.toolWikipedia';
export const CRON_NODE_TYPE = 'n8n-nodes-base.cron';
export const CLEARBIT_NODE_TYPE = 'n8n-nodes-base.clearbit';
export const FILTER_NODE_TYPE = 'n8n-nodes-base.filter';
export const FUNCTION_NODE_TYPE = 'n8n-nodes-base.function';
export const GITHUB_TRIGGER_NODE_TYPE = 'n8n-nodes-base.githubTrigger';
export const GIT_NODE_TYPE = 'n8n-nodes-base.git';
export const GOOGLE_GMAIL_NODE_TYPE = 'n8n-nodes-base.gmail';
export const GOOGLE_SHEETS_NODE_TYPE = 'n8n-nodes-base.googleSheets';
export const ERROR_TRIGGER_NODE_TYPE = 'n8n-nodes-base.errorTrigger';
export const ELASTIC_SECURITY_NODE_TYPE = 'n8n-nodes-base.elasticSecurity';
export const EMAIL_SEND_NODE_TYPE = 'n8n-nodes-base.emailSend';
export const EMAIL_IMAP_NODE_TYPE = 'n8n-nodes-base.emailReadImap';
export const EXECUTE_COMMAND_NODE_TYPE = 'n8n-nodes-base.executeCommand';
export const FORM_TRIGGER_NODE_TYPE = 'n8n-nodes-base.formTrigger';
export const HTML_NODE_TYPE = 'n8n-nodes-base.html';
export const HTTP_REQUEST_NODE_TYPE = 'n8n-nodes-base.httpRequest';
export const HTTP_REQUEST_TOOL_NODE_TYPE = 'n8n-nodes-base.httpRequestTool';
export const HUBSPOT_TRIGGER_NODE_TYPE = 'n8n-nodes-base.hubspotTrigger';
export const IF_NODE_TYPE = 'n8n-nodes-base.if';
export const INTERVAL_NODE_TYPE = 'n8n-nodes-base.interval';
export const ITEM_LISTS_NODE_TYPE = 'n8n-nodes-base.itemLists';
export const JIRA_NODE_TYPE = 'n8n-nodes-base.jira';
export const JIRA_TRIGGER_NODE_TYPE = 'n8n-nodes-base.jiraTrigger';
export const MICROSOFT_EXCEL_NODE_TYPE = 'n8n-nodes-base.microsoftExcel';
export const MANUAL_TRIGGER_NODE_TYPE = 'n8n-nodes-base.manualTrigger';
export const MANUAL_CHAT_TRIGGER_NODE_TYPE = '@n8n/n8n-nodes-langchain.manualChatTrigger';
export const MCP_TRIGGER_NODE_TYPE = '@n8n/n8n-nodes-langchain.mcpTrigger';
export const CHAT_TRIGGER_NODE_TYPE = '@n8n/n8n-nodes-langchain.chatTrigger';
export const CHAT_NODE_TYPE = '@n8n/n8n-nodes-langchain.chat';
export const AGENT_NODE_TYPE = '@n8n/n8n-nodes-langchain.agent';
export const OPEN_AI_NODE_TYPE = '@n8n/n8n-nodes-langchain.openAi';
export const OPEN_AI_NODE_MESSAGE_ASSISTANT_TYPE =
	'@n8n/n8n-nodes-langchain.openAi.assistant.message';
export const OPEN_AI_ASSISTANT_NODE_TYPE = '@n8n/n8n-nodes-langchain.openAiAssistant';
export const BASIC_CHAIN_NODE_TYPE = '@n8n/n8n-nodes-langchain.chainLlm';
export const QA_CHAIN_NODE_TYPE = '@n8n/n8n-nodes-langchain.chainRetrievalQa';
export const MICROSOFT_TEAMS_NODE_TYPE = 'n8n-nodes-base.microsoftTeams';
export const N8N_NODE_TYPE = 'n8n-nodes-base.n8n';
export const NO_OP_NODE_TYPE = 'n8n-nodes-base.noOp';
export const STICKY_NODE_TYPE = 'n8n-nodes-base.stickyNote';
export const NOTION_TRIGGER_NODE_TYPE = 'n8n-nodes-base.notionTrigger';
export const PAGERDUTY_NODE_TYPE = 'n8n-nodes-base.pagerDuty';
export const SALESFORCE_NODE_TYPE = 'n8n-nodes-base.salesforce';
export const SEGMENT_NODE_TYPE = 'n8n-nodes-base.segment';
export const SET_NODE_TYPE = 'n8n-nodes-base.set';
export const SCHEDULE_TRIGGER_NODE_TYPE = 'n8n-nodes-base.scheduleTrigger';
export const SERVICENOW_NODE_TYPE = 'n8n-nodes-base.serviceNow';
export const SLACK_NODE_TYPE = 'n8n-nodes-base.slack';
export const SPREADSHEET_FILE_NODE_TYPE = 'n8n-nodes-base.spreadsheetFile';
export const SPLIT_IN_BATCHES_NODE_TYPE = 'n8n-nodes-base.splitInBatches';
export const START_NODE_TYPE = 'n8n-nodes-base.start';
export const SWITCH_NODE_TYPE = 'n8n-nodes-base.switch';
export const TELEGRAM_NODE_TYPE = 'n8n-nodes-base.telegram';
export const THE_HIVE_TRIGGER_NODE_TYPE = 'n8n-nodes-base.theHiveTrigger';
export const QUICKBOOKS_NODE_TYPE = 'n8n-nodes-base.quickbooks';
export const WAIT_NODE_TYPE = 'n8n-nodes-base.wait';
export const WEBHOOK_NODE_TYPE = 'n8n-nodes-base.webhook';
export const WORKABLE_TRIGGER_NODE_TYPE = 'n8n-nodes-base.workableTrigger';
export const WORKFLOW_TRIGGER_NODE_TYPE = 'n8n-nodes-base.workflowTrigger';
export const EXECUTE_WORKFLOW_NODE_TYPE = 'n8n-nodes-base.executeWorkflow';
export const EXECUTE_WORKFLOW_TRIGGER_NODE_TYPE = 'n8n-nodes-base.executeWorkflowTrigger';
export const WOOCOMMERCE_TRIGGER_NODE_TYPE = 'n8n-nodes-base.wooCommerceTrigger';
export const XERO_NODE_TYPE = 'n8n-nodes-base.xero';
export const ZENDESK_NODE_TYPE = 'n8n-nodes-base.zendesk';
export const ZENDESK_TRIGGER_NODE_TYPE = 'n8n-nodes-base.zendeskTrigger';
export const DISCORD_NODE_TYPE = 'n8n-nodes-base.discord';
export const EXTRACT_FROM_FILE_NODE_TYPE = 'n8n-nodes-base.extractFromFile';
export const CONVERT_TO_FILE_NODE_TYPE = 'n8n-nodes-base.convertToFile';
export const DATETIME_NODE_TYPE = 'n8n-nodes-base.dateTime';
export const REMOVE_DUPLICATES_NODE_TYPE = 'n8n-nodes-base.removeDuplicates';
export const SPLIT_OUT_NODE_TYPE = 'n8n-nodes-base.splitOut';
export const LIMIT_NODE_TYPE = 'n8n-nodes-base.limit';
export const SUMMARIZE_NODE_TYPE = 'n8n-nodes-base.summarize';
export const AGGREGATE_NODE_TYPE = 'n8n-nodes-base.aggregate';
export const MERGE_NODE_TYPE = 'n8n-nodes-base.merge';
export const MARKDOWN_NODE_TYPE = 'n8n-nodes-base.markdown';
export const XML_NODE_TYPE = 'n8n-nodes-base.xml';
export const CRYPTO_NODE_TYPE = 'n8n-nodes-base.crypto';
export const RSS_READ_NODE_TYPE = 'n8n-nodes-base.rssFeedRead';
export const COMPRESSION_NODE_TYPE = 'n8n-nodes-base.compression';
export const EDIT_IMAGE_NODE_TYPE = 'n8n-nodes-base.editImage';
export const CHAIN_SUMMARIZATION_LANGCHAIN_NODE_TYPE =
	'@n8n/n8n-nodes-langchain.chainSummarization';
export const SIMULATE_NODE_TYPE = 'n8n-nodes-base.simulate';
export const SIMULATE_TRIGGER_NODE_TYPE = 'n8n-nodes-base.simulateTrigger';
export const AI_TRANSFORM_NODE_TYPE = 'n8n-nodes-base.aiTransform';
export const FORM_NODE_TYPE = 'n8n-nodes-base.form';
export const GITHUB_NODE_TYPE = 'n8n-nodes-base.github';
export const SLACK_TRIGGER_NODE_TYPE = 'n8n-nodes-base.slackTrigger';
export const TELEGRAM_TRIGGER_NODE_TYPE = 'n8n-nodes-base.telegramTrigger';
export const FACEBOOK_LEAD_ADS_TRIGGER_NODE_TYPE = 'n8n-nodes-base.facebookLeadAdsTrigger';
export const RESPOND_TO_WEBHOOK_NODE_TYPE = 'n8n-nodes-base.respondToWebhook';
export const DATA_TABLE_NODE_TYPE = 'n8n-nodes-base.dataTable';
export const DATA_TABLE_TOOL_NODE_TYPE = 'n8n-nodes-base.dataTableTool';

export const CREDENTIAL_ONLY_NODE_PREFIX = 'n8n-creds-base';
export const CREDENTIAL_ONLY_HTTP_NODE_VERSION = 4.1;

// template categories
export const TEMPLATE_CATEGORY_AI = 'categories/ai';

export const DATA_TABLE_NODES = [DATA_TABLE_NODE_TYPE, DATA_TABLE_TOOL_NODE_TYPE];

export const EXECUTABLE_TRIGGER_NODE_TYPES = [
	START_NODE_TYPE,
	MANUAL_TRIGGER_NODE_TYPE,
	SCHEDULE_TRIGGER_NODE_TYPE,
	CRON_NODE_TYPE,
	INTERVAL_NODE_TYPE,
];

export const NON_ACTIVATABLE_TRIGGER_NODE_TYPES = [
	ERROR_TRIGGER_NODE_TYPE,
	MANUAL_TRIGGER_NODE_TYPE,
	EXECUTE_WORKFLOW_TRIGGER_NODE_TYPE,
	MANUAL_CHAT_TRIGGER_NODE_TYPE,
];

export const NODES_USING_CODE_NODE_EDITOR = [
	CODE_NODE_TYPE,
	AI_CODE_NODE_TYPE,
	AI_TRANSFORM_NODE_TYPE,
];
export const MODULE_ENABLED_NODES = [
	...DATA_TABLE_NODES.map((nodeType) => ({ nodeType, module: DATA_TABLE_MODULE_NAME })),
];

export const NODE_POSITION_CONFLICT_ALLOWLIST = [STICKY_NODE_TYPE];

export const PIN_DATA_NODE_TYPES_DENYLIST = [SPLIT_IN_BATCHES_NODE_TYPE, STICKY_NODE_TYPE];

export const OPEN_URL_PANEL_TRIGGER_NODE_TYPES = [
	WEBHOOK_NODE_TYPE,
	FORM_TRIGGER_NODE_TYPE,
	CHAT_TRIGGER_NODE_TYPE,
	MCP_TRIGGER_NODE_TYPE,
];

export const SINGLE_WEBHOOK_TRIGGERS = [
	TELEGRAM_TRIGGER_NODE_TYPE,
	SLACK_TRIGGER_NODE_TYPE,
	FACEBOOK_LEAD_ADS_TRIGGER_NODE_TYPE,
];

export const LIST_LIKE_NODE_OPERATIONS = ['getAll', 'getMany', 'read', 'search'];

export const PRODUCTION_ONLY_TRIGGER_NODE_TYPES = [CHAT_TRIGGER_NODE_TYPE];

// Node creator
export const NODE_CREATOR_OPEN_SOURCES: Record<
	Uppercase<NodeCreatorOpenSource>,
	NodeCreatorOpenSource
> = {
	NO_TRIGGER_EXECUTION_TOOLTIP: 'no_trigger_execution_tooltip',
	PLUS_ENDPOINT: 'plus_endpoint',
	ADD_INPUT_ENDPOINT: 'add_input_endpoint',
	TRIGGER_PLACEHOLDER_BUTTON: 'trigger_placeholder_button',
	ADD_NODE_BUTTON: 'add_node_button',
	TAB: 'tab',
	NODE_CONNECTION_ACTION: 'node_connection_action',
	NODE_CONNECTION_DROP: 'node_connection_drop',
	NOTICE_ERROR_MESSAGE: 'notice_error_message',
	CONTEXT_MENU: 'context_menu',
	ADD_EVALUATION_NODE_BUTTON: 'add_evaluation_node_button',
	ADD_EVALUATION_TRIGGER_BUTTON: 'add_evaluation_trigger_button',
	TEMPLATES_CALLOUT: 'templates_callout',
	'': '',
};
export const CORE_NODES_CATEGORY = 'Core Nodes';
export const HUMAN_IN_THE_LOOP_CATEGORY = 'HITL';
export const CUSTOM_NODES_CATEGORY = 'Custom Nodes';
export const DEFAULT_SUBCATEGORY = '*';
export const AI_OTHERS_NODE_CREATOR_VIEW = 'AI Other';
export const AI_NODE_CREATOR_VIEW = 'AI';
export const REGULAR_NODE_CREATOR_VIEW = 'Regular';
export const TRIGGER_NODE_CREATOR_VIEW = 'Trigger';
export const OTHER_TRIGGER_NODES_SUBCATEGORY = 'Other Trigger Nodes';
export const TRANSFORM_DATA_SUBCATEGORY = 'Data Transformation';
export const FILES_SUBCATEGORY = 'Files';
export const FLOWS_CONTROL_SUBCATEGORY = 'Flow';
export const AI_SUBCATEGORY = 'AI';
export const HELPERS_SUBCATEGORY = 'Helpers';
export const HITL_SUBCATEGORY = 'Human in the Loop';
export const AI_CATEGORY_AGENTS = 'Agents';
export const AI_CATEGORY_CHAINS = 'Chains';
export const AI_CATEGORY_LANGUAGE_MODELS = 'Language Models';
export const AI_CATEGORY_MEMORY = 'Memory';
export const AI_CATEGORY_OUTPUTPARSER = 'Output Parsers';
export const AI_CATEGORY_TOOLS = 'Tools';
export const AI_CATEGORY_VECTOR_STORES = 'Vector Stores';
export const AI_CATEGORY_RETRIEVERS = 'Retrievers';
export const AI_CATEGORY_EMBEDDING = 'Embeddings';
export const AI_CATEGORY_DOCUMENT_LOADERS = 'Document Loaders';
export const AI_CATEGORY_TEXT_SPLITTERS = 'Text Splitters';
export const AI_CATEGORY_OTHER_TOOLS = 'Other Tools';
export const AI_CATEGORY_ROOT_NODES = 'Root Nodes';
export const AI_CATEGORY_MCP_NODES = 'Model Context Protocol';
export const AI_EVALUATION = 'Evaluation';
export const AI_UNCATEGORIZED_CATEGORY = 'Miscellaneous';
export const AI_CODE_TOOL_LANGCHAIN_NODE_TYPE = '@n8n/n8n-nodes-langchain.toolCode';
export const AI_WORKFLOW_TOOL_LANGCHAIN_NODE_TYPE = '@n8n/n8n-nodes-langchain.toolWorkflow';
export const REQUEST_NODE_FORM_URL = 'https://n8n-community.typeform.com/to/K1fBVTZ3';
export const PRE_BUILT_AGENTS_COLLECTION = 'pre-built-agents-collection';

// Node Connection Types
export const NODE_CONNECTION_TYPE_ALLOW_MULTIPLE: NodeConnectionType[] = [
	NodeConnectionTypes.AiTool,
	NodeConnectionTypes.Main,
];

// Data Types
export const DATA_TYPE_ICON_MAP = {
	['string']: 'type',
	['number']: 'hash',
	['boolean']: 'square-check',
	date: 'calendar',
	array: 'list',
	object: 'box',
	file: 'file',
} satisfies Record<string, IconName>;

/** PERSONALIZATION SURVEY */
export const EMAIL_KEY = 'email';
export const WORK_AREA_KEY = 'workArea';
export const FINANCE_WORK_AREA = 'finance';
export const IT_ENGINEERING_WORK_AREA = 'IT-Engineering';
export const PRODUCT_WORK_AREA = 'product';
export const SALES_BUSINESSDEV_WORK_AREA = 'sales-businessDevelopment';
export const SECURITY_WORK_AREA = 'security';

export const COMPANY_TYPE_KEY = 'companyType';
export const SAAS_COMPANY_TYPE = 'saas';
export const ECOMMERCE_COMPANY_TYPE = 'ecommerce';
export const EDUCATION_TYPE = 'education';
export const MSP_COMPANY_TYPE = 'msp';
export const DIGITAL_AGENCY_COMPANY_TYPE = 'digital-agency';
export const SYSTEMS_INTEGRATOR_COMPANY_TYPE = 'systems-integrator';
export const OTHER_COMPANY_TYPE = 'other';
export const PERSONAL_COMPANY_TYPE = 'personal';

export const COMPANY_INDUSTRY_EXTENDED_KEY = 'companyIndustryExtended';
export const OTHER_COMPANY_INDUSTRY_EXTENDED_KEY = 'otherCompanyIndustryExtended';
export const PHYSICAL_RETAIL_OR_SERVICES = 'physical-retail-or-services';
export const REAL_ESTATE_OR_CONSTRUCTION = 'real-estate-or-construction';
export const GOVERNMENT_INDUSTRY = 'government';
export const LEGAL_INDUSTRY = 'legal-industry';
export const MARKETING_INDUSTRY = 'marketing-industry';
export const MEDIA_INDUSTRY = 'media-industry';
export const MANUFACTURING_INDUSTRY = 'manufacturing-industry';
export const MSP_INDUSTRY = 'msp';
export const HEALTHCARE_INDUSTRY = 'healthcare';
export const FINANCE_INSURANCE_INDUSTRY = 'finance-insurance-industry';
export const IT_INDUSTRY = 'it-industry';
export const SECURITY_INDUSTRY = 'security-industry';
export const TELECOMS_INDUSTRY = 'telecoms';
export const OTHER_INDUSTRY_OPTION = 'other';

export const COMPANY_SIZE_KEY = 'companySize';
export const COMPANY_SIZE_20_OR_LESS = '<20';
export const COMPANY_SIZE_20_99 = '20-99';
export const COMPANY_SIZE_100_499 = '100-499';
export const COMPANY_SIZE_500_999 = '500-999';
export const COMPANY_SIZE_1000_OR_MORE = '1000+';
export const COMPANY_SIZE_PERSONAL_USE = 'personalUser';

export const MARKETING_AUTOMATION_GOAL_KEY = 'automationGoalSm';
export const MARKETING_AUTOMATION_LEAD_GENERATION_GOAL = 'lead-generation';
export const MARKETING_AUTOMATION_CUSTOMER_COMMUNICATION = 'customer-communication';
export const MARKETING_AUTOMATION_ACTIONS = 'actions';
export const MARKETING_AUTOMATION_AD_CAMPAIGN = 'ad-campaign';
export const MARKETING_AUTOMATION_REPORTING = 'reporting';
export const MARKETING_AUTOMATION_DATA_SYNCHING = 'data-syncing';
export const MARKETING_AUTOMATION_OTHER = 'other';

export const OTHER_MARKETING_AUTOMATION_GOAL_KEY = 'automationGoalSmOther';

export const CODING_SKILL_KEY = 'codingSkill';

export const AUTOMATION_BENEFICIARY_KEY = 'automationBeneficiary';
export const AUTOMATION_BENEFICIARY_SELF = 'myself';
export const AUTOMATION_BENEFICIARY_MY_TEAM = 'my-team';
export const AUTOMATION_BENEFICIARY_OTHER_TEAMS = 'other-teams';

export const USAGE_MODE_KEY = 'usageModes';
export const USAGE_MODE_CONNECT_TO_DB = 'connect-internal-db';
export const USAGE_MODE_BUILD_BE_SERVICES = 'build-be-services';
export const USAGE_MODE_MANIPULATE_FILES = 'manipulate-files';

export const REPORTED_SOURCE_KEY = 'reportedSource';
export const REPORTED_SOURCE_OTHER_KEY = 'reportedSourceOther';
export const REPORTED_SOURCE_GOOGLE = 'google';
export const REPORTED_SOURCE_TWITTER = 'twitter';
export const REPORTED_SOURCE_LINKEDIN = 'linkedin';
export const REPORTED_SOURCE_YOUTUBE = 'youtube';
export const REPORTED_SOURCE_FRIEND = 'friend';
export const REPORTED_SOURCE_PODCAST = 'podcast';
export const REPORTED_SOURCE_EVENT = 'event';
export const REPORTED_SOURCE_OTHER = 'other';

export const AUTOMATION_GOAL_KEY = 'automationGoal';
export const DEVOPS_AUTOMATION_GOAL_KEY = 'automationGoalDevops';
export const DEVOPS_AUTOMATION_GOAL_OTHER_KEY = 'automationGoalDevopsOther';
export const DEVOPS_AUTOMATION_OTHER = 'other';
export const DEVOPS_AUTOMATION_CI_CD_GOAL = 'ci-cd';
export const DEVOPS_AUTOMATION_CLOUD_INFRASTRUCTURE_ORCHESTRATION_GOAL =
	'cloud-infrastructure-orchestration';
export const DEVOPS_AUTOMATION_DATA_SYNCING_GOAL = 'data-syncing';
export const DEVOPS_INCIDENT_RESPONSE_GOAL = 'incident-response';
export const DEVOPS_MONITORING_AND_ALERTING_GOAL = 'monitoring-alerting';
export const DEVOPS_REPORTING_GOAL = 'reporting';
export const DEVOPS_TICKETING_SYSTEMS_INTEGRATIONS_GOAL = 'ticketing-systems-integrations';

export const CUSTOMER_INTEGRATIONS_GOAL = 'customer-integrations';
export const CUSTOMER_SUPPORT_GOAL = 'customer-support';
export const ENGINEERING_GOAL = 'engineering';
export const FINANCE_ACCOUNTING_GOAL = 'finance-accounting';
export const HR_GOAL = 'hr';
export const OPERATIONS_GOAL = 'operations';
export const PRODUCT_GOAL = 'product';
export const SALES_MARKETING_GOAL = 'sales-marketing';
export const SECURITY_GOAL = 'security';
export const OTHER_AUTOMATION_GOAL = 'other';
export const NOT_SURE_YET_GOAL = 'not-sure-yet';

export const ROLE_KEY = 'role';
export const ROLE_OTHER_KEY = 'roleOther';
export const ROLE_BUSINESS_OWNER = 'business-owner';
export const ROLE_CUSTOMER_SUPPORT = 'customer-support';
export const ROLE_DATA_SCIENCE = 'data-science';
export const ROLE_DEVOPS = 'devops';
export const ROLE_IT = 'it';
export const ROLE_ENGINEERING = 'engineering';
export const ROLE_SALES_AND_MARKETING = 'sales-and-marketing';
export const ROLE_SECURITY = 'security';
export const ROLE_OTHER = 'other';

/** END OF PERSONALIZATION SURVEY */

export const MODAL_CANCEL = 'cancel';
export const MODAL_CONFIRM = 'confirm';
export const MODAL_CLOSE = 'close';

export const ILLEGAL_FOLDER_CHARACTERS = [
	'[',
	']',
	'^',
	'\\',
	'/',
	':',
	'*',
	'?',
	'"',
	'<',
	'>',
	'|',
];
export const FOLDER_NAME_ILLEGAL_CHARACTERS_REGEX = new RegExp(
	`[${ILLEGAL_FOLDER_CHARACTERS.map((char) => {
		return char.replace(/[.*+?^${}()|[\]\\]/g, '\\$&');
	}).join('')}]`,
);

export const FOLDER_NAME_ONLY_DOTS_REGEX = /^\.+$/;
export const FOLDER_NAME_MAX_LENGTH = 128;
export const VALID_EMAIL_REGEX =
	/^(([^<>()[\]\\.,;:\s@"]+(\.[^<>()[\]\\.,;:\s@"]+)*)|(".+"))@((\[[0-9]{1,3}\.[0-9]{1,3}\.[0-9]{1,3}\.[0-9]{1,3}\])|(([a-zA-Z\-0-9]+\.)+[a-zA-Z]{2,}))$/;
export const VALID_WORKFLOW_IMPORT_URL_REGEX = /^http[s]?:\/\/.*\.json$/i;
export const LOCAL_STORAGE_ACTIVATION_FLAG = 'N8N_HIDE_ACTIVATION_ALERT';
export const LOCAL_STORAGE_PIN_DATA_DISCOVERY_NDV_FLAG = 'N8N_PIN_DATA_DISCOVERY_NDV';
export const LOCAL_STORAGE_PIN_DATA_DISCOVERY_CANVAS_FLAG = 'N8N_PIN_DATA_DISCOVERY_CANVAS';
export const LOCAL_STORAGE_MAPPING_IS_ONBOARDED = 'N8N_MAPPING_ONBOARDED';
export const LOCAL_STORAGE_AUTOCOMPLETE_IS_ONBOARDED = 'N8N_AUTOCOMPLETE_ONBOARDED';
export const LOCAL_STORAGE_TABLE_HOVER_IS_ONBOARDED = 'N8N_TABLE_HOVER_ONBOARDED';
export const LOCAL_STORAGE_MAIN_PANEL_RELATIVE_WIDTH = 'N8N_MAIN_PANEL_RELATIVE_WIDTH';
export const LOCAL_STORAGE_NDV_DIMENSIONS = 'N8N_NDV_DIMENSIONS';
export const LOCAL_STORAGE_ACTIVE_MODAL = 'N8N_ACTIVE_MODAL';
export const LOCAL_STORAGE_THEME = 'N8N_THEME';
export const LOCAL_STORAGE_EXPERIMENT_OVERRIDES = 'N8N_EXPERIMENT_OVERRIDES';
export const LOCAL_STORAGE_HIDE_GITHUB_STAR_BUTTON = 'N8N_HIDE_HIDE_GITHUB_STAR_BUTTON';
export const LOCAL_STORAGE_NDV_INPUT_PANEL_DISPLAY_MODE = 'N8N_NDV_INPUT_PANEL_DISPLAY_MODE';
export const LOCAL_STORAGE_NDV_OUTPUT_PANEL_DISPLAY_MODE = 'N8N_NDV_OUTPUT_PANEL_DISPLAY_MODE';
export const LOCAL_STORAGE_LOGS_PANEL_OPEN = 'N8N_LOGS_PANEL_OPEN';
export const LOCAL_STORAGE_TURN_OFF_WORKFLOW_SUGGESTIONS = 'N8N_TURN_OFF_WORKFLOW_SUGGESTIONS';
export const LOCAL_STORAGE_LOGS_SYNC_SELECTION = 'N8N_LOGS_SYNC_SELECTION_ENABLED';
export const LOCAL_STORAGE_LOGS_PANEL_DETAILS_PANEL = 'N8N_LOGS_DETAILS_PANEL';
export const LOCAL_STORAGE_LOGS_PANEL_DETAILS_PANEL_SUB_NODE = 'N8N_LOGS_DETAILS_PANEL_SUB_NODE';
export const LOCAL_STORAGE_WORKFLOW_LIST_PREFERENCES_KEY = 'N8N_WORKFLOWS_LIST_PREFERENCES';
export const LOCAL_STORAGE_READ_WHATS_NEW_ARTICLES = 'N8N_READ_WHATS_NEW_ARTICLES';
export const LOCAL_STORAGE_DISMISSED_WHATS_NEW_CALLOUT = 'N8N_DISMISSED_WHATS_NEW_CALLOUT';
export const LOCAL_STORAGE_NDV_PANEL_WIDTH = 'N8N_NDV_PANEL_WIDTH';
export const LOCAL_STORAGE_FOCUS_PANEL = 'N8N_FOCUS_PANEL';
export const LOCAL_STORAGE_EXPERIMENTAL_DISMISSED_SUGGESTED_WORKFLOWS =
	'N8N_EXPERIMENTAL_DISMISSED_SUGGESTED_WORKFLOWS';
export const LOCAL_STORAGE_RUN_DATA_WORKER = 'N8N_RUN_DATA_WORKER';

export const BASE_NODE_SURVEY_URL = 'https://n8n-community.typeform.com/to/BvmzxqYv#nodename=';
export const COMMUNITY_PLUS_DOCS_URL =
	'https://docs.n8n.io/hosting/community-edition-features/#registered-community-edition';
export const RELEASE_NOTES_URL = 'https://docs.n8n.io/release-notes/';

export const HIRING_BANNER = `
                                                                    //////
                                                                 ///////////
                                                               /////      ////
                                               ///////////////////         ////
                                             //////////////////////       ////
     ///////               ///////          ////                /////////////
  ////////////          ////////////       ////                    ///////
 ////       ////       ////       ////    ////
/////        /////////////         //////////
 /////     ////       ////       ////     ////
  ////////////          ////////////       ////           ////////
    ///////                //////           ////        /////////////
                                             /////////////        ////
                                                //////////        ////
                                                       ////      ////
                                                        ///////////
                                                          //////

Love n8n? Help us build the future of automation! https://n8n.io/careers?utm_source=n8n_user&utm_medium=console_output
`;

export const TEMPLATES_NODES_FILTER = ['n8n-nodes-base.start', 'n8n-nodes-base.respondToWebhook'];

export const enum VIEWS {
	HOMEPAGE = 'Homepage',
	COLLECTION = 'TemplatesCollectionView',
	EXECUTIONS = 'Executions',
	EXECUTION_PREVIEW = 'ExecutionPreview',
	EXECUTION_DEBUG = 'ExecutionDebug',
	EXECUTION_HOME = 'ExecutionsLandingPage',
	TEMPLATE = 'TemplatesWorkflowView',
	TEMPLATE_SETUP = 'TemplatesWorkflowSetupView',
	TEMPLATES = 'TemplatesSearchView',
	CREDENTIALS = 'CredentialsView',
	VARIABLES = 'VariablesView',
	NEW_WORKFLOW = 'NodeViewNew',
	WORKFLOW = 'NodeViewExisting',
	DEMO = 'WorkflowDemo',
	TEMPLATE_IMPORT = 'WorkflowTemplate',
	WORKFLOW_ONBOARDING = 'WorkflowOnboarding',
	SIGNIN = 'SigninView',
	SIGNUP = 'SignupView',
	SIGNOUT = 'SignoutView',
	SETUP = 'SetupView',
	FORGOT_PASSWORD = 'ForgotMyPasswordView',
	CHANGE_PASSWORD = 'ChangePasswordView',
	SETTINGS = 'Settings',
	USERS_SETTINGS = 'UsersSettings',
	LDAP_SETTINGS = 'LdapSettings',
	PERSONAL_SETTINGS = 'PersonalSettings',
	API_SETTINGS = 'APISettings',
	NOT_FOUND = 'NotFoundView',
	COMMUNITY_NODES = 'CommunityNodes',
	WORKFLOWS = 'WorkflowsView',
	WORKFLOW_EXECUTIONS = 'WorkflowExecutions',
	EVALUATION = 'Evaluation',
	EVALUATION_EDIT = 'EvaluationEdit',
	EVALUATION_RUNS_DETAIL = 'EvaluationRunsDetail',
	USAGE = 'Usage',
	LOG_STREAMING_SETTINGS = 'LogStreamingSettingsView',
	SSO_SETTINGS = 'SSoSettings',
	EXTERNAL_SECRETS_SETTINGS = 'ExternalSecretsSettings',
	SAML_ONBOARDING = 'SamlOnboarding',
	SOURCE_CONTROL = 'SourceControl',
	MFA_VIEW = 'MfaView',
	WORKFLOW_HISTORY = 'WorkflowHistory',
	WORKER_VIEW = 'WorkerView',
	PROJECTS = 'Projects',
	PROJECT_DETAILS = 'ProjectDetails',
	PROJECTS_WORKFLOWS = 'ProjectsWorkflows',
	PROJECTS_CREDENTIALS = 'ProjectsCredentials',
	PROJECT_SETTINGS = 'ProjectSettings',
	PROJECTS_EXECUTIONS = 'ProjectsExecutions',
	FOLDERS = 'Folders',
	PROJECTS_FOLDERS = 'ProjectsFolders',
	INSIGHTS = 'Insights',
	SHARED_WITH_ME = 'SharedWithMe',
	SHARED_WORKFLOWS = 'SharedWorkflows',
	SHARED_CREDENTIALS = 'SharedCredentials',
	ENTITY_NOT_FOUND = 'EntityNotFound',
	ENTITY_UNAUTHORIZED = 'EntityUnAuthorized',
	PRE_BUILT_AGENT_TEMPLATES = 'PreBuiltAgentTemplates',
}

export const EDITABLE_CANVAS_VIEWS = [VIEWS.WORKFLOW, VIEWS.NEW_WORKFLOW, VIEWS.EXECUTION_DEBUG];

export const TEST_PIN_DATA = [
	{
		name: 'First item',
		code: 1,
	},
	{
		name: 'Second item',
		code: 2,
	},
];
export const MAPPING_PARAMS = [
	'$binary',
	'$data',
	'$env',
	'$evaluateExpression',
	'$execution',
	'$ifEmpty',
	'$input',
	'$item',
	'$jmespath',
	'$fromAI',
	'$json',
	'$node',
	'$now',
	'$parameter',
	'$parameters',
	'$position',
	'$prevNode',
	'$resumeWebhookUrl',
	'$runIndex',
	'$today',
	'$vars',
	'$workflow',
	'$nodeVersion',
];

export const DEFAULT_STICKY_HEIGHT = 160;
export const DEFAULT_STICKY_WIDTH = 240;

export const enum WORKFLOW_MENU_ACTIONS {
	DUPLICATE = 'duplicate',
	DOWNLOAD = 'download',
	IMPORT_FROM_URL = 'import-from-url',
	IMPORT_FROM_FILE = 'import-from-file',
	PUSH = 'push',
	SETTINGS = 'settings',
	DELETE = 'delete',
	ARCHIVE = 'archive',
	UNARCHIVE = 'unarchive',
	RENAME = 'rename',
	CHANGE_OWNER = 'change-owner',
}

/**
 * Enterprise edition
 */
export const EnterpriseEditionFeature: Record<
	EnterpriseEditionFeatureKey,
	EnterpriseEditionFeatureValue
> = {
	AdvancedExecutionFilters: 'advancedExecutionFilters',
	Sharing: 'sharing',
	Ldap: 'ldap',
	LogStreaming: 'logStreaming',
	Variables: 'variables',
	Saml: 'saml',
	Oidc: 'oidc',
	EnforceMFA: 'mfaEnforcement',
	SourceControl: 'sourceControl',
	ExternalSecrets: 'externalSecrets',
	AuditLogs: 'auditLogs',
	DebugInEditor: 'debugInEditor',
	WorkflowHistory: 'workflowHistory',
	WorkerView: 'workerView',
	AdvancedPermissions: 'advancedPermissions',
	ApiKeyScopes: 'apiKeyScopes',
};

export const MAIN_NODE_PANEL_WIDTH = 390;

export const enum MAIN_HEADER_TABS {
	WORKFLOW = 'workflow',
	EXECUTIONS = 'executions',
	SETTINGS = 'settings',
	EVALUATION = 'evaluation',
}
export const CURL_IMPORT_NOT_SUPPORTED_PROTOCOLS = [
	'ftp',
	'ftps',
	'dict',
	'imap',
	'imaps',
	'ldap',
	'ldaps',
	'mqtt',
	'pop',
	'pop3s',
	'rtmp',
	'rtsp',
	'scp',
	'sftp',
	'smb',
	'smbs',
	'smtp',
	'smtps',
	'telnet',
	'tftp',
];

export const CURL_IMPORT_NODES_PROTOCOLS: { [key: string]: string } = {
	ftp: 'FTP',
	ftps: 'FTP',
	ldap: 'LDAP',
	ldaps: 'LDAP',
	mqtt: 'MQTT',
	imap: 'IMAP',
	imaps: 'IMAP',
};

export const enum SignInType {
	LDAP = 'ldap',
	EMAIL = 'email',
	OIDC = 'oidc',
}

export const N8N_SALES_EMAIL = 'sales@n8n.io';

export const N8N_CONTACT_EMAIL = 'contact@n8n.io';

export const EXPRESSION_EDITOR_PARSER_TIMEOUT = 15_000; // ms

export const KEEP_AUTH_IN_NDV_FOR_NODES = [
	HTTP_REQUEST_NODE_TYPE,
	HTTP_REQUEST_TOOL_NODE_TYPE,
	WEBHOOK_NODE_TYPE,
	WAIT_NODE_TYPE,
	DISCORD_NODE_TYPE,
	CHAT_TRIGGER_NODE_TYPE,
	FORM_TRIGGER_NODE_TYPE,
];
export const MAIN_AUTH_FIELD_NAME = 'authentication';
export const NODE_RESOURCE_FIELD_NAME = 'resource';

export const CANVAS_ZOOMED_VIEW_EXPERIMENT = {
	name: 'canvas_zoomed_view',
	control: 'control',
	variant: 'variant',
};

export const NDV_IN_FOCUS_PANEL_EXPERIMENT = {
	name: 'ndv_in_focus_panel',
	control: 'control',
	variant: 'variant',
};

export const COMMAND_BAR_EXPERIMENT = {
	name: 'command_bar',
	control: 'control',
	variant: 'variant',
};

export const NDV_UI_OVERHAUL_EXPERIMENT = {
	name: '029_ndv_ui_overhaul',
	control: 'control',
	variant: 'variant',
};

export const WORKFLOW_BUILDER_RELEASE_EXPERIMENT = {
	name: '043_workflow_builder_release',
	control: 'control',
	variant: 'variant',
};

export const WORKFLOW_BUILDER_DEPRECATED_EXPERIMENT = {
	name: '036_workflow_builder_agent',
	control: 'control',
	variant: 'variant',
};

export const EXTRA_TEMPLATE_LINKS_EXPERIMENT = {
	name: '034_extra_template_links',
	control: 'control',
	variant: 'variant',
};

export const TEMPLATE_ONBOARDING_EXPERIMENT = {
	name: '035_template_onboarding',
	control: 'control',
	variantStarterPack: 'variant-starter-pack',
	variantSuggestedTemplates: 'variant-suggested-templates',
};

export const BATCH_11AUG_EXPERIMENT = {
	name: '37_onboarding_experiments_batch_aug11',
	control: 'control',
	variantReadyToRun: 'variant-ready-to-run-workflows',
	variantReadyToRun2: 'variant-ready-to-run-workflows_v2',
	variantReadyToRun3: 'variant-ready-to-run-workflows_v3',
};

export const PRE_BUILT_AGENTS_EXPERIMENT = {
	name: '038_pre_built_agents',
	control: 'control',
	variant: 'variant',
};

export const TEMPLATE_RECO_V2 = {
	name: '039_template_onboarding_v2',
	control: 'control',
	variant: 'variant',
};

export const READY_TO_RUN_V2_EXPERIMENT = {
	name: '042_ready-to-run-worfklow_v2',
	control: 'control',
	variant1: 'variant-1-singlebox',
	variant2: 'variant-2-twoboxes',
};

export const READY_TO_RUN_V2_PART2_EXPERIMENT = {
	name: '045_ready-to-run-worfklow_v2-2',
	control: 'control',
	variant3: 'variant-3',
	variant4: 'variant-4',
};

export const PERSONALIZED_TEMPLATES_V3 = {
	name: '044_template_reco_v3',
	control: 'control',
	variant: 'variant',
};

export const EXPERIMENTS_TO_TRACK = [
	WORKFLOW_BUILDER_DEPRECATED_EXPERIMENT.name,
	WORKFLOW_BUILDER_RELEASE_EXPERIMENT.name,
	EXTRA_TEMPLATE_LINKS_EXPERIMENT.name,
	TEMPLATE_ONBOARDING_EXPERIMENT.name,
	NDV_UI_OVERHAUL_EXPERIMENT.name,
	BATCH_11AUG_EXPERIMENT.name,
	PRE_BUILT_AGENTS_EXPERIMENT.name,
	TEMPLATE_RECO_V2.name,
	READY_TO_RUN_V2_EXPERIMENT.name,
	PERSONALIZED_TEMPLATES_V3.name,
	READY_TO_RUN_V2_PART2_EXPERIMENT.name,
];

export const MFA_FORM = {
	MFA_TOKEN: 'MFA_TOKEN',
	MFA_RECOVERY_CODE: 'MFA_RECOVERY_CODE',
} as const;

export const MFA_AUTHENTICATION_REQUIRED_ERROR_CODE = 998;

export const MFA_AUTHENTICATION_CODE_WINDOW_EXPIRED = 997;

export const MFA_AUTHENTICATION_CODE_INPUT_MAX_LENGTH = 6;

export const MFA_AUTHENTICATION_RECOVERY_CODE_INPUT_MAX_LENGTH = 36;

export const NODE_TYPES_EXCLUDED_FROM_OUTPUT_NAME_APPEND = [
	FILTER_NODE_TYPE,
	SWITCH_NODE_TYPE,
	REMOVE_DUPLICATES_NODE_TYPE,
	RESPOND_TO_WEBHOOK_NODE_TYPE,
];

type ClearOutgoingConnectonsEvents = {
	[nodeName: string]: {
		parameterPaths: string[];
		eventTypes: string[];
	};
};

export const SHOULD_CLEAR_NODE_OUTPUTS: ClearOutgoingConnectonsEvents = {
	[SWITCH_NODE_TYPE]: {
		parameterPaths: ['parameters.rules.values'],
		eventTypes: ['optionsOrderChanged'],
	},
};

export const ALLOWED_HTML_ATTRIBUTES = ['href', 'name', 'target', 'title', 'class', 'id', 'style'];

export const ALLOWED_HTML_TAGS = [
	'p',
	'strong',
	'b',
	'code',
	'a',
	'br',
	'i',
	'ul',
	'li',
	'em',
	'small',
	'details',
	'summary',
	'mark',
];

export const CLOUD_CHANGE_PLAN_PAGE = window.location.host.includes('stage-app.n8n.cloud')
	? 'https://stage-app.n8n.cloud/account/change-plan'
	: 'https://app.n8n.cloud/account/change-plan';

export const CLOUD_TRIAL_CHECK_INTERVAL = 5000;

// A path that does not exist so that nothing is selected by default
export const nonExistingJsonPath = '_!^&*';

// Ask AI
export const ASK_AI_MAX_PROMPT_LENGTH = 600;
export const ASK_AI_MIN_PROMPT_LENGTH = 15;
export const ASK_AI_LOADING_DURATION_MS = 12000;
export const ASK_AI_SLIDE_OUT_DURATION_MS = 200;
export const PLAN_APPROVAL_MESSAGE = 'Proceed with the plan';

export const APPEND_ATTRIBUTION_DEFAULT_PATH = 'parameters.options.appendAttribution';

export const DRAG_EVENT_DATA_KEY = 'nodesAndConnections';

export const NOT_DUPLICATABLE_NODE_TYPES = [FORM_TRIGGER_NODE_TYPE];
export const UPDATE_WEBHOOK_ID_NODE_TYPES = [FORM_TRIGGER_NODE_TYPE];

export const CREATOR_HUB_URL = 'https://creators.n8n.io/hub';

/**
 * Units of time in milliseconds
 */
export const TIME = {
	SECOND: 1000,
	MINUTE: 60 * 1000,
	HOUR: 60 * 60 * 1000,
	DAY: 24 * 60 * 60 * 1000,
};

export const THREE_DAYS_IN_MILLIS = 3 * TIME.DAY;
export const SEVEN_DAYS_IN_MILLIS = 7 * TIME.DAY;
export const SIX_MONTHS_IN_MILLIS = 6 * 30 * TIME.DAY;

/**
 * Mouse button codes
 */

/**
 * Mapping for the MouseEvent.button property that indicates which button was pressed
 * on the mouse to trigger the event.
 *
 * @docs https://www.w3.org/TR/uievents/#dom-mouseevent-button
 */
export const MOUSE_EVENT_BUTTON = {
	PRIMARY: 0,
	MIDDLE: 1,
	SECONDARY: 2,
	BROWSER_BACK: 3,
	BROWSER_FORWARD: 4,
} as const;

/**
 * Mapping for the MouseEvent.buttons property that indicates which buttons are pressed
 * on the mouse when a mouse event is triggered. If multiple buttons are pressed,
 * the values are added together to produce a new number.
 *
 * @docs https://www.w3.org/TR/uievents/#dom-mouseevent-buttons
 */
export const MOUSE_EVENT_BUTTONS = {
	NONE: 0,
	PRIMARY: 1,
	SECONDARY: 2,
	MIDDLE: 4,
	BROWSER_BACK: 8,
	BROWSER_FORWARD: 16,
} as const;

/**
 * Urls used to route users to the right template repository
 */
export const TEMPLATES_URLS = {
	DEFAULT_API_HOST: 'https://api.n8n.io/api/',
	BASE_WEBSITE_URL: 'https://n8n.io/workflows/',
	UTM_QUERY: {
		utm_source: 'n8n_app',
		utm_medium: 'template_library',
	},
};

export const INSECURE_CONNECTION_WARNING = `
<body style="margin-top: 20px; font-family: 'Open Sans', sans-serif; text-align: center;">
<h1 style="font-size: 40px">&#x1F6AB;</h1>
<h2>Your n8n server is configured to use a secure cookie, <br/>however you are either visiting this via an insecure URL, or using Safari.
</h2>
<br/>
<div style="font-size: 18px; max-width: 640px; text-align: left; margin: 10px auto">
	To fix this, please consider the following options:
	<ul>
		<li>Setup TLS/HTTPS (<strong>recommended</strong>), or</li>
		<li>If you are running this locally, and not using Safari, try using <a href="http://localhost:5678">localhost</a> instead</li>
		<li>If you prefer to disable this security feature (<strong>not recommended</strong>), set the environment variable <code>N8N_SECURE_COOKIE</code> to <code>false</code></li>
	</ul>
</div>
</body>`;

/**
 * Injection Keys
 */

export const CanvasKey = 'canvas' as unknown as InjectionKey<CanvasInjectionData>;
export const CanvasNodeKey = 'canvasNode' as unknown as InjectionKey<CanvasNodeInjectionData>;
export const CanvasNodeHandleKey =
	'canvasNodeHandle' as unknown as InjectionKey<CanvasNodeHandleInjectionData>;
export const PopOutWindowKey: InjectionKey<Ref<Window | undefined>> = Symbol('PopOutWindow');
export const ExpressionLocalResolveContextSymbol: InjectionKey<
	ComputedRef<ExpressionLocalResolveContext | undefined>
> = Symbol('ExpressionLocalResolveContext');
export const TelemetryContextSymbol: InjectionKey<TelemetryContext> = Symbol('TelemetryContext');
export const WorkflowStateKey: InjectionKey<WorkflowState> = Symbol('WorkflowState');

export const APP_MODALS_ELEMENT_ID = 'app-modals';
export const CODEMIRROR_TOOLTIP_CONTAINER_ELEMENT_ID = 'cm-tooltip-container';

export const AI_NODES_PACKAGE_NAME = '@n8n/n8n-nodes-langchain';

export const AI_ASSISTANT_MAX_CONTENT_LENGTH = 100; // in kilobytes

export const RUN_DATA_DEFAULT_PAGE_SIZE = 25;

/**
 * Performance Optimizations
 */

export const LOGS_EXECUTION_DATA_THROTTLE_DURATION = 1000;
export const CANVAS_EXECUTION_DATA_THROTTLE_DURATION = 500;

export const BINARY_DATA_ACCESS_TOOLTIP =
	"Specify the property name of the binary data in the input item or use an expression to access the binary data in previous nodes, e.g. {{ $('Target Node').item.binary.data }}";<|MERGE_RESOLUTION|>--- conflicted
+++ resolved
@@ -14,12 +14,8 @@
 import type { ExpressionLocalResolveContext } from './types/expressions';
 import { DATA_TABLE_MODULE_NAME } from './features/dataTable/constants';
 import type { TelemetryContext } from './types/telemetry';
-<<<<<<< HEAD
-import type { IconName } from '@n8n/design-system';
-=======
 import type { IconName } from '@n8n/design-system/src/components/N8nIcon/icons';
 import type { WorkflowState } from './composables/useWorkflowState';
->>>>>>> f42581db
 
 export const MAX_WORKFLOW_SIZE = 1024 * 1024 * 16; // Workflow size limit in bytes
 export const MAX_EXPECTED_REQUEST_SIZE = 2048; // Expected maximum workflow request metadata (i.e. headers) size in bytes
