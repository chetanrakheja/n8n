/* eslint-disable n8n-nodes-base/node-execute-block-wrong-error-thrown */
import { pipeline } from 'stream/promises';
import { createWriteStream } from 'fs';
import { stat } from 'fs/promises';
import type {
	IWebhookFunctions,
	IDataObject,
	INodeExecutionData,
	INodeTypeDescription,
	IWebhookResponseData,
	MultiPartFormData,
	INodeProperties,
} from 'n8n-workflow';
import { BINARY_ENCODING, NodeOperationError, Node } from 'n8n-workflow';

import { v4 as uuid } from 'uuid';
import isbot from 'isbot';
import { file as tmpFile } from 'tmp-promise';

import {
	authenticationProperty,
	credentialsProperty,
	defaultWebhookDescription,
	httpMethodsProperty,
	optionsProperty,
	responseBinaryPropertyNameProperty,
	responseCodeOption,
	responseCodeProperty,
	responseDataProperty,
	responseModeProperty,
} from './description';
import { WebhookAuthorizationError } from './error';
import {
	checkResponseModeConfiguration,
	configuredOutputs,
	isIpWhitelisted,
	setupOutputConnection,
	validateWebhookAuthentication,
} from './utils';

export class Webhook extends Node {
	authPropertyName = 'authentication';

	description: INodeTypeDescription = {
		displayName: 'Webhook',
		icon: { light: 'file:webhook.svg', dark: 'file:webhook.dark.svg' },
		name: 'webhook',
		group: ['trigger'],
		version: [1, 1.1, 2],
		description: 'Starts the workflow when a webhook is called',
		eventTriggerDescription: 'Waiting for you to call the Test URL',
		activationMessage: 'You can now make calls to your production webhook URL.',
		defaults: {
			name: 'Webhook',
		},
		supportsCORS: true,
		triggerPanel: {
			header: '',
			executionsHelp: {
				inactive:
					'Webhooks have two modes: test and production. <br /> <br /> <b>Use test mode while you build your workflow</b>. Click the \'listen\' button, then make a request to the test URL. The executions will show up in the editor.<br /> <br /> <b>Use production mode to run your workflow automatically</b>. <a data-key="activate">Activate</a> the workflow, then make requests to the production URL. These executions will show up in the executions list, but not in the editor.',
				active:
					'Webhooks have two modes: test and production. <br /> <br /> <b>Use test mode while you build your workflow</b>. Click the \'listen\' button, then make a request to the test URL. The executions will show up in the editor.<br /> <br /> <b>Use production mode to run your workflow automatically</b>. Since the workflow is activated, you can make requests to the production URL. These executions will show up in the <a data-key="executions">executions list</a>, but not in the editor.',
			},
			activationHint:
				"Once you've finished building your workflow, run it without having to click this button by using the production webhook URL.",
		},
		// eslint-disable-next-line n8n-nodes-base/node-class-description-inputs-wrong-regular-node
		inputs: [],
		outputs: `={{(${configuredOutputs})($parameter)}}`,
		credentials: credentialsProperty(this.authPropertyName),
		webhooks: [defaultWebhookDescription],
		properties: [
			{
				displayName: 'Allow Multiple HTTP Methods',
				name: 'multipleMethods',
				type: 'boolean',
				default: false,
				isNodeSetting: true,
				description: 'Whether to allow the webhook to listen for multiple HTTP methods',
			},
			{
				...httpMethodsProperty,
				displayOptions: {
					show: {
						multipleMethods: [false],
					},
				},
			},
			{
				displayName: 'HTTP Methods',
				name: 'httpMethod',
				type: 'multiOptions',
				options: [
					{
						name: 'DELETE',
						value: 'DELETE',
					},
					{
						name: 'GET',
						value: 'GET',
					},
					{
						name: 'HEAD',
						value: 'HEAD',
					},
					{
						name: 'PATCH',
						value: 'PATCH',
					},
					{
						name: 'POST',
						value: 'POST',
					},
					{
						name: 'PUT',
						value: 'PUT',
					},
				],
				default: ['GET', 'POST'],
				description: 'The HTTP methods to listen to',
				displayOptions: {
					show: {
						multipleMethods: [true],
					},
				},
			},
			{
				displayName: 'Path',
				name: 'path',
				type: 'string',
				default: '',
				placeholder: 'webhook',
				required: true,
				description:
					"The path to listen to, dynamic values could be specified by using ':', e.g. 'your-path/:dynamic-value'. If dynamic values are set 'webhookId' would be prepended to path.",
			},
			authenticationProperty(this.authPropertyName),
			responseModeProperty,
			{
				displayName:
					'Insert a \'Respond to Webhook\' node to control when and how you respond. <a href="https://docs.n8n.io/integrations/builtin/core-nodes/n8n-nodes-base.respondtowebhook/" target="_blank">More details</a>',
				name: 'webhookNotice',
				type: 'notice',
				displayOptions: {
					show: {
						responseMode: ['responseNode'],
					},
				},
				default: '',
			},
			{
				...responseCodeProperty,
				displayOptions: {
					show: {
						'@version': [1, 1.1],
					},
					hide: {
						responseMode: ['responseNode'],
					},
				},
			},
			responseDataProperty,
			responseBinaryPropertyNameProperty,

			{
				...optionsProperty,
				options: [...(optionsProperty.options as INodeProperties[]), responseCodeOption].sort(
					(a, b) => {
						const nameA = a.displayName.toUpperCase();
						const nameB = b.displayName.toUpperCase();
						if (nameA < nameB) return -1;
						if (nameA > nameB) return 1;
						return 0;
					},
				),
			},
		],
	};

	async webhook(context: IWebhookFunctions): Promise<IWebhookResponseData> {
		const { typeVersion: nodeVersion, type: nodeType } = context.getNode();

		if (nodeVersion >= 2 && nodeType === 'n8n-nodes-base.webhook') {
			checkResponseModeConfiguration(context);
		}

		const options = context.getNodeParameter('options', {}) as {
			binaryData: boolean;
			ignoreBots: boolean;
			rawBody: boolean;
			responseData?: string;
			ipWhitelist?: string;
		};
		const req = context.getRequestObject();
		const resp = context.getResponseObject();
		const requestMethod = context.getRequestObject().method;

		if (!isIpWhitelisted(options.ipWhitelist, req.ips, req.ip)) {
			resp.writeHead(403);
			resp.end('IP is not whitelisted to access the webhook!');
			return { noWebhookResponse: true };
		}

		let validationData: IDataObject | undefined;
		try {
			if (options.ignoreBots && isbot(req.headers['user-agent']))
				throw new WebhookAuthorizationError(403);
			validationData = await this.validateAuth(context);
		} catch (error) {
			if (error instanceof WebhookAuthorizationError) {
				resp.writeHead(error.responseCode, { 'WWW-Authenticate': 'Basic realm="Webhook"' });
				resp.end(error.message);
				return { noWebhookResponse: true };
			}
			throw error;
		}

		const prepareOutput = setupOutputConnection(context, requestMethod, {
			jwtPayload: validationData,
		});

		if (options.binaryData) {
			return await this.handleBinaryData(context, prepareOutput);
		}

		if (req.contentType === 'multipart/form-data') {
			return await this.handleFormData(context, prepareOutput);
		}

		if (nodeVersion > 1 && !req.body && !options.rawBody) {
			try {
				return await this.handleBinaryData(context, prepareOutput);
			} catch (error) {}
		}

		if (options.rawBody && !req.rawBody) {
			await req.readRawBody();
		}

		const response: INodeExecutionData = {
			json: {
				headers: req.headers,
				params: req.params,
				query: req.query,
				body: req.body,
			},
			binary: options.rawBody
				? {
						data: {
							data: (req.rawBody ?? '').toString(BINARY_ENCODING),
							mimeType: req.contentType ?? 'application/json',
						},
					}
				: undefined,
		};

		return {
			webhookResponse: options.responseData,
			workflowData: prepareOutput(response),
		};
	}

	private async validateAuth(context: IWebhookFunctions) {
<<<<<<< HEAD
		const authentication = context.getNodeParameter(this.authPropertyName) as string;
		if (authentication === 'none') return;

		const req = context.getRequestObject();
		const headers = context.getHeaderData();

		if (authentication === 'basicAuth') {
			// Basic authorization is needed to call webhook
			let expectedAuth: ICredentialDataDecryptedObject | undefined;
			try {
				expectedAuth =
					await context.getCredentials<ICredentialDataDecryptedObject>('httpBasicAuth');
			} catch {}

			if (expectedAuth === undefined || !expectedAuth.user || !expectedAuth.password) {
				// Data is not defined on node so can not authenticate
				throw new WebhookAuthorizationError(500, 'No authentication data defined on node!');
			}

			const providedAuth = basicAuth(req);
			// Authorization data is missing
			if (!providedAuth) throw new WebhookAuthorizationError(401);

			if (providedAuth.name !== expectedAuth.user || providedAuth.pass !== expectedAuth.password) {
				// Provided authentication data is wrong
				throw new WebhookAuthorizationError(403);
			}
		} else if (authentication === 'headerAuth') {
			// Special header with value is needed to call webhook
			let expectedAuth: ICredentialDataDecryptedObject | undefined;
			try {
				expectedAuth =
					await context.getCredentials<ICredentialDataDecryptedObject>('httpHeaderAuth');
			} catch {}

			if (expectedAuth === undefined || !expectedAuth.name || !expectedAuth.value) {
				// Data is not defined on node so can not authenticate
				throw new WebhookAuthorizationError(500, 'No authentication data defined on node!');
			}
			const headerName = (expectedAuth.name as string).toLowerCase();
			const expectedValue = expectedAuth.value as string;

			if (
				!headers.hasOwnProperty(headerName) ||
				(headers as IDataObject)[headerName] !== expectedValue
			) {
				// Provided authentication data is wrong
				throw new WebhookAuthorizationError(403);
			}
		} else if (authentication === 'jwtAuth') {
			let expectedAuth;

			try {
				expectedAuth = (await context.getCredentials('jwtAuth')) as {
					keyType: 'passphrase' | 'pemKey';
					publicKey: string;
					secret: string;
					algorithm: jwt.Algorithm;
				};
			} catch {}

			if (expectedAuth === undefined) {
				// Data is not defined on node so can not authenticate
				throw new WebhookAuthorizationError(500, 'No authentication data defined on node!');
			}

			const authHeader = req.headers.authorization;
			const token = authHeader?.split(' ')[1];

			if (!token) {
				throw new WebhookAuthorizationError(401, 'No token provided');
			}

			let secretOrPublicKey;

			if (expectedAuth.keyType === 'passphrase') {
				secretOrPublicKey = expectedAuth.secret;
			} else {
				secretOrPublicKey = formatPrivateKey(expectedAuth.publicKey, true);
			}

			try {
				return jwt.verify(token, secretOrPublicKey, {
					algorithms: [expectedAuth.algorithm],
				}) as IDataObject;
			} catch (error) {
				throw new WebhookAuthorizationError(403, error.message);
			}
		}
=======
		return await validateWebhookAuthentication(context, this.authPropertyName);
>>>>>>> bc27beb6
	}

	private async handleFormData(
		context: IWebhookFunctions,
		prepareOutput: (data: INodeExecutionData) => INodeExecutionData[][],
	) {
		const req = context.getRequestObject() as MultiPartFormData.Request;
		const options = context.getNodeParameter('options', {}) as IDataObject;
		const { data, files } = req.body;

		const returnItem: INodeExecutionData = {
			json: {
				headers: req.headers,
				params: req.params,
				query: req.query,
				body: data,
			},
		};

		if (files && Object.keys(files).length) {
			returnItem.binary = {};
		}

		let count = 0;

		for (const key of Object.keys(files)) {
			const processFiles: MultiPartFormData.File[] = [];
			let multiFile = false;
			if (Array.isArray(files[key])) {
				processFiles.push(...(files[key] as MultiPartFormData.File[]));
				multiFile = true;
			} else {
				processFiles.push(files[key] as MultiPartFormData.File);
			}

			let fileCount = 0;
			for (const file of processFiles) {
				let binaryPropertyName = key;
				if (binaryPropertyName.endsWith('[]')) {
					binaryPropertyName = binaryPropertyName.slice(0, -2);
				}
				if (multiFile) {
					binaryPropertyName += fileCount++;
				}
				if (options.binaryPropertyName) {
					binaryPropertyName = `${options.binaryPropertyName}${count}`;
				}

				returnItem.binary![binaryPropertyName] = await context.nodeHelpers.copyBinaryFile(
					file.filepath,
					file.originalFilename ?? file.newFilename,
					file.mimetype,
				);

				count += 1;
			}
		}

		return { workflowData: prepareOutput(returnItem) };
	}

	private async handleBinaryData(
		context: IWebhookFunctions,
		prepareOutput: (data: INodeExecutionData) => INodeExecutionData[][],
	): Promise<IWebhookResponseData> {
		const req = context.getRequestObject();
		const options = context.getNodeParameter('options', {}) as IDataObject;

		// TODO: create empty binaryData placeholder, stream into that path, and then finalize the binaryData
		const binaryFile = await tmpFile({ prefix: 'n8n-webhook-' });

		try {
			await pipeline(req, createWriteStream(binaryFile.path));

			const returnItem: INodeExecutionData = {
				json: {
					headers: req.headers,
					params: req.params,
					query: req.query,
					body: {},
				},
			};

			const stats = await stat(binaryFile.path);
			if (stats.size) {
				const binaryPropertyName = (options.binaryPropertyName ?? 'data') as string;
				const fileName = req.contentDisposition?.filename ?? uuid();
				const binaryData = await context.nodeHelpers.copyBinaryFile(
					binaryFile.path,
					fileName,
					req.contentType ?? 'application/octet-stream',
				);
				returnItem.binary = { [binaryPropertyName]: binaryData };
			}

			return { workflowData: prepareOutput(returnItem) };
		} catch (error) {
			throw new NodeOperationError(context.getNode(), error as Error);
		} finally {
			await binaryFile.cleanup();
		}
	}
}<|MERGE_RESOLUTION|>--- conflicted
+++ resolved
@@ -262,7 +262,6 @@
 	}
 
 	private async validateAuth(context: IWebhookFunctions) {
-<<<<<<< HEAD
 		const authentication = context.getNodeParameter(this.authPropertyName) as string;
 		if (authentication === 'none') return;
 
@@ -352,9 +351,6 @@
 				throw new WebhookAuthorizationError(403, error.message);
 			}
 		}
-=======
-		return await validateWebhookAuthentication(context, this.authPropertyName);
->>>>>>> bc27beb6
 	}
 
 	private async handleFormData(
