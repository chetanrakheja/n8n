import { GlobalConfig } from '@n8n/config';
import { Service } from '@n8n/di';

import { DataStoreValidationError } from './errors/data-store-validation.error';
import { DataTableSizeStatus } from 'n8n-workflow';

@Service()
export class DataStoreSizeValidator {
	private lastCheck: Date | undefined;
	private cachedSizeInBytes: number | undefined;
	private pendingCheck: Promise<number> | null = null;

	constructor(private readonly globalConfig: GlobalConfig) {}

	private shouldRefresh(sizeInBytes: number | undefined, now: Date): sizeInBytes is undefined {
<<<<<<< HEAD
		return (
			sizeInBytes === undefined ||
			!this.lastCheck ||
			now.getTime() - this.lastCheck.getTime() >= this.globalConfig.dataTable.sizeCheckCacheDuration
		);
=======
		if (
			!this.lastCheck ||
			now.getTime() - this.lastCheck.getTime() >= this.globalConfig.dataTable.sizeCheckCacheDuration
		) {
			sizeInBytes = undefined;
		}

		return sizeInBytes === undefined;
>>>>>>> 8a431ec7
	}

	private async getCachedSize(
		fetchSizeFn: () => Promise<number>,
		now = new Date(),
	): Promise<number> {
		// If there's a pending check, wait for it to complete

		if (this.pendingCheck) {
			this.cachedSizeInBytes = await this.pendingCheck;
		} else {
			// Check if we need to refresh the db size

			if (this.shouldRefresh(this.cachedSizeInBytes, now)) {
				this.pendingCheck = fetchSizeFn();
				try {
					this.cachedSizeInBytes = await this.pendingCheck;
					this.lastCheck = now;
				} finally {
					this.pendingCheck = null;
				}
			}
		}

		return this.cachedSizeInBytes;
	}

	async validateSize(fetchSizeFn: () => Promise<number>, now = new Date()): Promise<void> {
		const size = await this.getCachedSize(fetchSizeFn, now);
		if (size >= this.globalConfig.dataTable.maxSize) {
			throw new DataStoreValidationError(
				`Data store size limit exceeded: ${this.toMb(size)}MB used, limit is ${this.toMb(this.globalConfig.dataTable.maxSize)}MB`,
			);
		}
	}

	sizeToState(sizeBytes: number): DataTableSizeStatus {
		if (sizeBytes >= this.globalConfig.dataTable.maxSize) {
			return 'error';
		} else if (sizeBytes >= this.globalConfig.dataTable.warningThreshold) {
			return 'warn';
		}
		return 'ok';
	}

	async getSizeStatus(fetchSizeFn: () => Promise<number>, now = new Date()) {
		const size = await this.getCachedSize(fetchSizeFn, now);
		return this.sizeToState(size);
	}

	private toMb(sizeInBytes: number): number {
		return Math.round(sizeInBytes / (1024 * 1024));
	}

	reset() {
		this.lastCheck = undefined;
		this.cachedSizeInBytes = undefined;
		this.pendingCheck = null;
	}
}<|MERGE_RESOLUTION|>--- conflicted
+++ resolved
@@ -13,13 +13,6 @@
 	constructor(private readonly globalConfig: GlobalConfig) {}
 
 	private shouldRefresh(sizeInBytes: number | undefined, now: Date): sizeInBytes is undefined {
-<<<<<<< HEAD
-		return (
-			sizeInBytes === undefined ||
-			!this.lastCheck ||
-			now.getTime() - this.lastCheck.getTime() >= this.globalConfig.dataTable.sizeCheckCacheDuration
-		);
-=======
 		if (
 			!this.lastCheck ||
 			now.getTime() - this.lastCheck.getTime() >= this.globalConfig.dataTable.sizeCheckCacheDuration
@@ -28,7 +21,6 @@
 		}
 
 		return sizeInBytes === undefined;
->>>>>>> 8a431ec7
 	}
 
 	private async getCachedSize(
