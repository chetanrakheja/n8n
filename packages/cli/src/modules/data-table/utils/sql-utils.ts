--- conflicted
+++ resolved
@@ -10,20 +10,11 @@
 import type {
 	DataTableColumnJsType,
 	DataTableColumnType,
-<<<<<<< HEAD
-	DataTableRowReturn,
-	DataTableRowsReturn,
-} from 'n8n-workflow';
-import { UnexpectedError, UserError } from 'n8n-workflow';
-
-import { NotFoundError } from '@/errors/response-errors/not-found.error';
-=======
 	DataTableRawRowsReturn,
 	DataTableRowReturn,
 	DataTableRowsReturn,
 } from 'n8n-workflow';
-import { DATA_TABLE_SYSTEM_COLUMN_TYPE_MAP, UnexpectedError } from 'n8n-workflow';
->>>>>>> 5f424888
+import { DATA_TABLE_SYSTEM_COLUMN_TYPE_MAP, UnexpectedError, UserError } from 'n8n-workflow';
 
 import type { DataTableColumn } from '../data-table-column.entity';
 import type { DataTableUserTableName } from '../data-table.types';
@@ -220,10 +211,6 @@
 	return null;
 }
 
-<<<<<<< HEAD
-	const typeMap = new Map([...columns, ...systemColumns].map((col) => [col.name, col.type]));
-	// eslint-disable-next-line complexity
-=======
 // Normalize rows fetched from the database according to the column types
 export function normalizeRows(
 	rows: DataTableRawRowsReturn,
@@ -234,7 +221,6 @@
 		// we need to normalize system dates as well
 		...DATA_TABLE_SYSTEM_COLUMN_TYPE_MAP,
 	};
->>>>>>> 5f424888
 	return rows.map((row) => {
 		const { id, createdAt, updatedAt, ...rest } = row;
 
@@ -320,24 +306,8 @@
 	dbType?: DataSourceOptions['type'],
 	path?: string,
 ): DataTableColumnJsType {
-<<<<<<< HEAD
-	if (value === null || value === undefined) {
-		return value;
-	}
-
-	if (columnType === 'date') {
-		// Convert Date objects to appropriate string format for database parameter binding
-		if (value instanceof Date) {
-			return formatDateForDatabase(value, dbType);
-		}
-
-		if (typeof value === 'string') {
-			const date = new Date(value);
-			if (!isNaN(date.getTime())) {
-				// Convert parsed date strings to appropriate format
-				return formatDateForDatabase(date, dbType);
-			}
-		}
+	if (columnType === 'date' && value !== null) {
+		return formatDateForDatabase(value, dbType);
 	}
 
 	if (columnType === 'json') {
@@ -364,12 +334,7 @@
 			return JSON.stringify(value);
 		}
 	}
-=======
-	if (columnType === 'date' && value !== null) {
-		return formatDateForDatabase(value, dbType);
-	}
-
->>>>>>> 5f424888
+
 	return value;
 }
 
