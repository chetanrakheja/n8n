--- conflicted
+++ resolved
@@ -9,6 +9,7 @@
 	UpdateDataTableRowDto,
 } from '@n8n/api-types';
 import { Logger } from '@n8n/backend-common';
+import { GlobalConfig } from '@n8n/config';
 import { Service } from '@n8n/di';
 import { DateTime } from 'luxon';
 import type {
@@ -30,12 +31,11 @@
 import { DataStoreNotFoundError } from './errors/data-store-not-found.error';
 import { DataStoreValidationError } from './errors/data-store-validation.error';
 import { normalizeRows } from './utils/sql-utils';
-import { GlobalConfig } from '@n8n/config';
 
 @Service()
 export class DataStoreService {
 	lastCacheSizeCheck: Date;
-	pendingSizeCheck: any;
+	pendingSizeCheck: Promise<void> | null = null;
 
 	constructor(
 		private readonly dataStoreRepository: DataStoreRepository,
@@ -171,13 +171,8 @@
 		dto: Omit<UpsertDataStoreRowDto, 'returnData'>,
 		returnData: boolean = false,
 	) {
-<<<<<<< HEAD
 		await this.validateDataTableSize();
-		await this.validateDataStoreExists(dataStoreId, projectId);
-		await this.validateRows(dataStoreId, dto.rows, true);
-=======
 		const updated = await this.updateRow(dataStoreId, projectId, dto, true);
->>>>>>> 574ec6e8
 
 		if (updated.length > 0) {
 			return returnData ? updated : true;
