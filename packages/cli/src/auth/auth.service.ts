--- conflicted
+++ resolved
@@ -48,6 +48,10 @@
 	 * If true, authentication becomes optional in preview mode
 	 */
 	allowSkipPreviewAuth?: boolean;
+	/**
+	 * If true, the middleware will check for an API key in the Authorization header
+	*/
+	apiKeyAuth?: boolean;
 }
 
 @Service()
@@ -85,11 +89,7 @@
 		];
 	}
 
-<<<<<<< HEAD
-	createAuthMiddleware(allowSkipMFA: boolean, apiKeyAuth: boolean = false) {
-=======
-	createAuthMiddleware({ allowSkipMFA, allowSkipPreviewAuth }: CreateAuthMiddlewareOptions) {
->>>>>>> 182a40e1
+	createAuthMiddleware({ allowSkipMFA, allowSkipPreviewAuth, apiKeyAuth }: CreateAuthMiddlewareOptions) {
 		return async (req: AuthenticatedRequest, res: Response, next: NextFunction) => {
 			// If route requests API key authentication, we need to check it first and skip the rest of the auth checks
 			if (apiKeyAuth) {
