--- conflicted
+++ resolved
@@ -1,16 +1,6 @@
 import type { TestCaseExecutionErrorCode, TestRunErrorCode } from '@n8n/db';
 import { UnexpectedError } from 'n8n-workflow';
 
-<<<<<<< HEAD
-export type TestCaseExecutionErrorCode =
-	| 'MOCKED_NODE_NOT_FOUND' // This will be used when node mocking will be implemented
-	| 'FAILED_TO_EXECUTE_WORKFLOW'
-	| 'INVALID_METRICS'
-	| 'UNKNOWN_ERROR'
-	| 'NO_METRICS_COLLECTED';
-
-=======
->>>>>>> 77b27dc8
 export class TestCaseExecutionError extends UnexpectedError {
 	readonly code: TestCaseExecutionErrorCode;
 
@@ -21,21 +11,6 @@
 	}
 }
 
-<<<<<<< HEAD
-export type TestRunErrorCode =
-	| 'TEST_CASES_NOT_FOUND'
-	| 'INTERRUPTED'
-	| 'UNKNOWN_ERROR'
-	| 'EVALUATION_TRIGGER_NOT_FOUND'
-	| 'EVALUATION_TRIGGER_NOT_CONFIGURED'
-	| 'SET_OUTPUTS_NODE_NOT_FOUND'
-	| 'SET_OUTPUTS_NODE_NOT_CONFIGURED'
-	| 'SET_METRICS_NODE_NOT_FOUND'
-	| 'SET_METRICS_NODE_NOT_CONFIGURED'
-	| 'CANT_FETCH_TEST_CASES';
-
-=======
->>>>>>> 77b27dc8
 export class TestRunError extends UnexpectedError {
 	readonly code: TestRunErrorCode;
 
