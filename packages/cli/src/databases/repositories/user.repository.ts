import { Service } from 'typedi';
<<<<<<< HEAD
import type { DeepPartial, EntityManager, FindManyOptions } from 'typeorm';
import { DataSource, In, IsNull, Not, Repository } from 'typeorm';
=======
import type { EntityManager, FindManyOptions } from '@n8n/typeorm';
import { DataSource, In, IsNull, Not, Repository } from '@n8n/typeorm';
>>>>>>> 32281d12
import type { ListQuery } from '@/requests';

import { type GlobalRole, User } from '../entities/User';
import { Project } from '../entities/Project';
import { ProjectRelation } from '../entities/ProjectRelation';
@Service()
export class UserRepository extends Repository<User> {
	constructor(dataSource: DataSource) {
		super(User, dataSource.manager);
	}

	async findManyByIds(userIds: string[]) {
		return await this.find({
			where: { id: In(userIds) },
		});
	}

	async deleteAllExcept(user: User) {
		await this.delete({ id: Not(user.id) });
	}

	async getByIds(transaction: EntityManager, ids: string[]) {
		return await transaction.find(User, { where: { id: In(ids) } });
	}

	async findManyByEmail(emails: string[]) {
		return await this.find({
			where: { email: In(emails) },
			select: ['email', 'password', 'id'],
		});
	}

	async deleteMany(userIds: string[]) {
		return await this.delete({ id: In(userIds) });
	}

	async findNonShellUser(email: string) {
		return await this.findOne({
			where: {
				email,
				password: Not(IsNull()),
			},
			relations: ['authIdentities'],
		});
	}

	/** Counts the number of users in each role, e.g. `{ admin: 2, member: 6, owner: 1 }` */
	async countUsersByRole() {
		const rows = (await this.createQueryBuilder()
			.select(['role', 'COUNT(role) as count'])
			.groupBy('role')
			.execute()) as Array<{ role: GlobalRole; count: string }>;
		return rows.reduce(
			(acc, row) => {
				acc[row.role] = parseInt(row.count, 10);
				return acc;
			},
			{} as Record<GlobalRole, number>,
		);
	}

	async toFindManyOptions(listQueryOptions?: ListQuery.Options) {
		const findManyOptions: FindManyOptions<User> = {};

		if (!listQueryOptions) {
			findManyOptions.relations = ['authIdentities'];
			return findManyOptions;
		}

		const { filter, select, take, skip } = listQueryOptions;

		if (select) findManyOptions.select = select;
		if (take) findManyOptions.take = take;
		if (skip) findManyOptions.skip = skip;

		if (take && !select) {
			findManyOptions.relations = ['authIdentities'];
		}

		if (take && select && !select?.id) {
			findManyOptions.select = { ...findManyOptions.select, id: true }; // pagination requires id
		}

		if (filter) {
			const { isOwner, ...otherFilters } = filter;

			findManyOptions.where = otherFilters;

			if (isOwner !== undefined) {
				findManyOptions.where.role = isOwner ? 'global:owner' : Not('global:owner');
			}
		}

		return findManyOptions;
	}

	/**
	 * Get emails of users who have completed setup, by user IDs.
	 */
	async getEmailsByIds(userIds: string[]) {
		return await this.find({
			select: ['email'],
			where: { id: In(userIds), password: Not(IsNull()) },
		});
	}

	async createUserWithProject(
		user: DeepPartial<User>,
		transactionManager?: EntityManager,
	): Promise<{ user: User; project: Project }> {
		const createInner = async (entityManager: EntityManager) => {
			const newUser = entityManager.create(User, user);
			const savedUser = await entityManager.save<User>(newUser);
			const savedProject = await entityManager.save<Project>(
				entityManager.create(Project, {
					type: 'personal',
				}),
			);
			await entityManager.save<ProjectRelation>(
				entityManager.create(ProjectRelation, {
					projectId: savedProject.id,
					userId: savedUser.id,
					role: 'project:personalOwner',
				}),
			);
			return { user: savedUser, project: savedProject };
		};
		if (transactionManager) {
			return await createInner(transactionManager);
		}
		// TODO: use a transactions
		// This is blocked by TypeORM having concurrency issues with transactions
		return await createInner(this.manager);
	}
}<|MERGE_RESOLUTION|>--- conflicted
+++ resolved
@@ -1,11 +1,6 @@
 import { Service } from 'typedi';
-<<<<<<< HEAD
-import type { DeepPartial, EntityManager, FindManyOptions } from 'typeorm';
-import { DataSource, In, IsNull, Not, Repository } from 'typeorm';
-=======
-import type { EntityManager, FindManyOptions } from '@n8n/typeorm';
+import type { DeepPartial, EntityManager, FindManyOptions } from '@n8n/typeorm';
 import { DataSource, In, IsNull, Not, Repository } from '@n8n/typeorm';
->>>>>>> 32281d12
 import type { ListQuery } from '@/requests';
 
 import { type GlobalRole, User } from '../entities/User';
