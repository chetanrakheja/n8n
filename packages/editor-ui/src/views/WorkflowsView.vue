<template>
	<ResourcesListLayout
		ref="layout"
		resource-key="workflows"
		:resources="allWorkflows"
		:filters="filters"
		:additional-filters-handler="onFilter"
		:type-props="{ itemSize: 80 }"
		:shareable="isShareable"
		:initialize="initialize"
		:disabled="readOnlyEnv"
		@click:add="addWorkflow"
		@update:filters="onFiltersUpdated"
	>
		<template #header>
			<ProjectTabs />
		</template>
		<template #add-button="{ disabled }">
			<n8n-tooltip :disabled="!readOnlyEnv">
				<div>
					<n8n-button
						size="large"
						block
						:disabled="disabled"
						data-test-id="resources-list-add"
						@click="addWorkflow"
					>
						{{ $locale.baseText(`workflows.add`) }}
					</n8n-button>
				</div>
				<template #content>
					<i18n-t tag="span" keypath="mainSidebar.workflows.readOnlyEnv.tooltip">
						<template #link>
							<a target="_blank" href="https://docs.n8n.io/source-control-environments/">
								{{ $locale.baseText('mainSidebar.workflows.readOnlyEnv.tooltip.link') }}
							</a>
						</template>
					</i18n-t>
				</template>
			</n8n-tooltip>
		</template>
		<template #default="{ data, updateItemSize }">
			<WorkflowCard
				data-test-id="resources-list-item"
				class="mb-2xs"
				:data="data"
				:read-only="readOnlyEnv"
				@expand:tags="updateItemSize(data)"
				@click:tag="onClickTag"
			/>
		</template>
		<template #postListContent>
			<SuggestedTemplatesSection
				v-for="(section, key) in suggestedTemplates?.sections"
				:key="key"
				:section="section"
				:title="
					$locale.baseText('suggestedTemplates.sectionTitle', {
						interpolate: { sectionName: section.name.toLocaleLowerCase() },
					})
				"
			/>
		</template>
		<template #empty>
			<SuggestedTemplatesPage v-if="suggestedTemplates" />
			<div v-else>
				<div class="text-center mt-s">
					<n8n-heading tag="h2" size="xlarge" class="mb-2xs">
						{{
							$locale.baseText(
								currentUser.firstName
									? 'workflows.empty.heading'
									: 'workflows.empty.heading.userNotSetup',
								{ interpolate: { name: currentUser.firstName } },
							)
						}}
					</n8n-heading>
					<n8n-text size="large" color="text-base">
						{{
							$locale.baseText(
								readOnlyEnv
									? 'workflows.empty.description.readOnlyEnv'
									: 'workflows.empty.description',
							)
						}}
					</n8n-text>
				</div>
				<div v-if="!readOnlyEnv" :class="['text-center', 'mt-2xl', $style.actionsContainer]">
					<a
						v-if="userCloudAccount?.role === 'Sales'"
						:href="getTemplateRepositoryURL('Sales')"
						:class="$style.emptyStateCard"
						target="_blank"
					>
						<n8n-card
							hoverable
							data-test-id="browse-sales-templates-card"
							@click="trackCategoryLinkClick('Sales')"
						>
							<n8n-icon :class="$style.emptyStateCardIcon" icon="hand-holding-usd" />
							<n8n-text size="large" class="mt-xs" color="text-base">
								{{
									$locale.baseText('workflows.empty.browseTemplates', {
										interpolate: { category: 'Sales' },
									})
								}}
							</n8n-text>
						</n8n-card>
					</a>
					<n8n-card
						:class="$style.emptyStateCard"
						hoverable
						data-test-id="new-workflow-card"
						@click="addWorkflow"
					>
						<n8n-icon :class="$style.emptyStateCardIcon" icon="file" />
						<n8n-text size="large" class="mt-xs" color="text-base">
							{{ $locale.baseText('workflows.empty.startFromScratch') }}
						</n8n-text>
					</n8n-card>
				</div>
			</div>
		</template>
		<template #filters="{ setKeyValue }">
			<div v-if="settingsStore.areTagsEnabled" class="mb-s">
				<n8n-input-label
					:label="$locale.baseText('workflows.filters.tags')"
					:bold="false"
					size="small"
					color="text-base"
					class="mb-3xs"
				/>
				<TagsDropdown
					:placeholder="$locale.baseText('workflowOpen.filterWorkflows')"
					:model-value="filters.tags"
					:create-enabled="false"
					@update:model-value="setKeyValue('tags', $event)"
				/>
			</div>
			<div class="mb-s">
				<n8n-input-label
					:label="$locale.baseText('workflows.filters.status')"
					:bold="false"
					size="small"
					color="text-base"
					class="mb-3xs"
				/>
				<n8n-select
					data-test-id="status-dropdown"
					:model-value="filters.status"
					@update:model-value="setKeyValue('status', $event)"
				>
					<n8n-option
						v-for="option in statusFilterOptions"
						:key="option.label"
						:label="option.label"
						:value="option.value"
						data-test-id="status"
					>
					</n8n-option>
				</n8n-select>
			</div>
		</template>
	</ResourcesListLayout>
</template>

<script lang="ts">
import { defineComponent } from 'vue';
import ResourcesListLayout from '@/components/layouts/ResourcesListLayout.vue';
import WorkflowCard from '@/components/WorkflowCard.vue';
import { EnterpriseEditionFeature, VIEWS } from '@/constants';
import type { ITag, IUser, IWorkflowDb } from '@/Interface';
import TagsDropdown from '@/components/TagsDropdown.vue';
import SuggestedTemplatesPage from '@/components/SuggestedTemplates/SuggestedTemplatesPage.vue';
import SuggestedTemplatesSection from '@/components/SuggestedTemplates/SuggestedTemplatesSection.vue';
import { mapStores } from 'pinia';
import { useUIStore } from '@/stores/ui.store';
import { useSettingsStore } from '@/stores/settings.store';
import { useUsersStore } from '@/stores/users.store';
import { useTemplatesStore } from '@/stores/templates.store';
import { useWorkflowsStore } from '@/stores/workflows.store';
import { useCredentialsStore } from '@/stores/credentials.store';
import { useSourceControlStore } from '@/stores/sourceControl.store';
import { useTagsStore } from '@/stores/tags.store';
import { useProjectsStore } from '@/features/projects/projects.store';
import ProjectTabs from '@/features/projects/components/ProjectTabs.vue';

type IResourcesListLayoutInstance = InstanceType<typeof ResourcesListLayout>;

interface Filters {
	search: string;
	ownedBy: string;
	sharedWith: string;
	status: string | boolean;
	tags: string[];
}

const StatusFilter = {
	ACTIVE: true,
	DEACTIVATED: false,
	ALL: '',
};

const WorkflowsView = defineComponent({
	name: 'WorkflowsView',
	components: {
		ResourcesListLayout,
		WorkflowCard,
		TagsDropdown,
		SuggestedTemplatesPage,
		SuggestedTemplatesSection,
		ProjectTabs,
	},
	data() {
		return {
			filters: {
				search: '',
				homeProject: '',
				status: StatusFilter.ALL as string | boolean,
				tags: [] as string[],
			},
			sourceControlStoreUnsubscribe: () => {},
		};
	},
	computed: {
		...mapStores(
			useSettingsStore,
			useUIStore,
			useUsersStore,
			useWorkflowsStore,
			useCredentialsStore,
			useSourceControlStore,
			useTagsStore,
<<<<<<< HEAD
			useProjectsStore,
=======
			useTemplatesStore,
			useUsersStore,
>>>>>>> bead7eb8
		),
		readOnlyEnv(): boolean {
			return this.sourceControlStore.preferences.branchReadOnly;
		},
		currentUser(): IUser {
			return this.usersStore.currentUser || ({} as IUser);
		},
		allWorkflows(): IWorkflowDb[] {
			return this.workflowsStore.allWorkflows;
		},
		isShareable(): boolean {
			return this.settingsStore.isEnterpriseFeatureEnabled(EnterpriseEditionFeature.Sharing);
		},
		statusFilterOptions(): Array<{ label: string; value: string | boolean }> {
			return [
				{
					label: this.$locale.baseText('workflows.filters.status.all'),
					value: StatusFilter.ALL,
				},
				{
					label: this.$locale.baseText('workflows.filters.status.active'),
					value: StatusFilter.ACTIVE,
				},
				{
					label: this.$locale.baseText('workflows.filters.status.deactivated'),
					value: StatusFilter.DEACTIVATED,
				},
			];
		},
		suggestedTemplates() {
			return this.uiStore.suggestedTemplates;
		},
		userCloudAccount() {
			return this.usersStore.currentUserCloudInfo;
		},
	},
	watch: {
		'filters.tags'() {
			this.sendFiltersTelemetry('tags');
		},
		'$route.params.projectId'() {
			void this.initialize();
		},
	},
	async mounted() {
		await this.setFiltersFromQueryString();

		void this.usersStore.showPersonalizationSurvey();

		this.sourceControlStoreUnsubscribe = this.sourceControlStore.$onAction(({ name, after }) => {
			if (name === 'pullWorkfolder' && after) {
				after(() => {
					void this.initialize();
				});
			}
		});
	},
	beforeUnmount() {
		this.sourceControlStoreUnsubscribe();
	},
	methods: {
		onFiltersUpdated(filters: Filters) {
			this.filters = filters;
			this.saveFiltersOnQueryString();
		},
		addWorkflow() {
			this.uiStore.nodeViewInitialized = false;
			void this.$router.push({
				name: VIEWS.NEW_WORKFLOW,
				query: { projectId: this.$route?.params?.projectId },
			});

			this.$telemetry.track('User clicked add workflow button', {
				source: 'Workflows list',
			});
		},
		getTemplateRepositoryURL(category: string) {
			return this.templatesStore.getWebsiteCategoryURL(category);
		},
		trackCategoryLinkClick(category: string) {
			this.$telemetry.track(`User clicked Browse ${category} Templates`, {
				role: this.usersStore.currentUserCloudInfo?.role,
				active_workflow_count: this.workflowsStore.activeWorkflows.length,
			});
		},
		async initialize() {
			await Promise.all([
				this.usersStore.fetchUsers(),
				this.workflowsStore.fetchAllWorkflows(this.$route?.params?.projectId as string | undefined),
				this.workflowsStore.fetchActiveWorkflows(),
				this.credentialsStore.fetchAllCredentials(),
			]);
		},
		onClickTag(tagId: string, event: PointerEvent) {
			if (!this.filters.tags.includes(tagId)) {
				this.filters.tags.push(tagId);
			}
		},
		onFilter(
			resource: IWorkflowDb,
			filters: { tags: string[]; search: string; status: string | boolean },
			matches: boolean,
		): boolean {
			if (this.settingsStore.areTagsEnabled && filters.tags.length > 0) {
				matches =
					matches &&
					filters.tags.every((tag) =>
						(resource.tags as ITag[])?.find((resourceTag) =>
							typeof resourceTag === 'object'
								? `${resourceTag.id}` === `${tag}`
								: `${resourceTag}` === `${tag}`,
						),
					);
			}

			if (filters.status !== '') {
				matches = matches && resource.active === filters.status;
			}

			return matches;
		},
		sendFiltersTelemetry(source: string) {
			(this.$refs.layout as IResourcesListLayoutInstance).sendFiltersTelemetry(source);
		},
		saveFiltersOnQueryString() {
			const query: { [key: string]: string } = {};

			if (this.filters.search) {
				query.search = this.filters.search;
			}

			if (typeof this.filters.status !== 'string') {
				query.status = this.filters.status.toString();
			}

			if (this.filters.tags.length) {
				query.tags = this.filters.tags.join(',');
			}

			if (this.filters.homeProject) {
				query.homeProject = this.filters.homeProject;
			}

			void this.$router.replace({
				query: Object.keys(query).length ? query : undefined,
			});
		},
		isValidProjectId(projectId: string) {
			return this.projectsStore.projects.some((project) => project.id === projectId);
		},
		async setFiltersFromQueryString() {
			const { tags, status, search, homeProject } = this.$route.query;

			const filtersToApply: { [key: string]: string | string[] | boolean } = {};

			if (homeProject && typeof homeProject === 'string') {
				await this.projectsStore.getAllProjects();
				if (this.isValidProjectId(homeProject)) {
					filtersToApply.homeProject = homeProject;
				}
			}

			if (search && typeof search === 'string') {
				filtersToApply.search = search;
			}

			if (tags && typeof tags === 'string') {
				const currentTags = this.tagsStore.allTags.map((tag) => tag.id);
				const savedTags = tags.split(',').filter((tag) => currentTags.includes(tag));
				if (savedTags.length) {
					filtersToApply.tags = savedTags;
				}
			}

			if (
				status &&
				typeof status === 'string' &&
				[StatusFilter.ACTIVE.toString(), StatusFilter.DEACTIVATED.toString()].includes(status)
			) {
				filtersToApply.status = status === 'true';
			}

			if (Object.keys(filtersToApply).length) {
				this.filters = {
					...this.filters,
					...filtersToApply,
				};
			}
		},
	},
});

export default WorkflowsView;
</script>

<style lang="scss" module>
.actionsContainer {
	display: flex;
	justify-content: center;
}

.emptyStateCard {
	width: 192px;
	text-align: center;
	display: inline-flex;
	height: 230px;

	& + & {
		margin-left: var(--spacing-s);
	}

	&:hover {
		svg {
			color: var(--color-primary);
		}
	}
}

.emptyStateCardIcon {
	font-size: 48px;

	svg {
		width: 48px !important;
		color: var(--color-foreground-dark);
		transition: color 0.3s ease;
	}
}
</style><|MERGE_RESOLUTION|>--- conflicted
+++ resolved
@@ -231,12 +231,7 @@
 			useCredentialsStore,
 			useSourceControlStore,
 			useTagsStore,
-<<<<<<< HEAD
 			useProjectsStore,
-=======
-			useTemplatesStore,
-			useUsersStore,
->>>>>>> bead7eb8
 		),
 		readOnlyEnv(): boolean {
 			return this.sourceControlStore.preferences.branchReadOnly;
@@ -343,12 +338,13 @@
 			if (this.settingsStore.areTagsEnabled && filters.tags.length > 0) {
 				matches =
 					matches &&
-					filters.tags.every((tag) =>
-						(resource.tags as ITag[])?.find((resourceTag) =>
-							typeof resourceTag === 'object'
-								? `${resourceTag.id}` === `${tag}`
-								: `${resourceTag}` === `${tag}`,
-						),
+					filters.tags.every(
+						(tag) =>
+							(resource.tags as ITag[])?.find((resourceTag) =>
+								typeof resourceTag === 'object'
+									? `${resourceTag.id}` === `${tag}`
+									: `${resourceTag}` === `${tag}`,
+							),
 					);
 			}
 
