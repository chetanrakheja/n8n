--- conflicted
+++ resolved
@@ -61,13 +61,10 @@
 import { useWorkflowsEEStore } from '@/stores/workflows.ee.store';
 import { useEnvironmentsStore } from '@/stores/environments.ee.store';
 import { useUsersStore } from '@/stores/users.store';
+import { useSettingsStore } from '@/stores/settings.store';
 import { getWorkflowPermissions } from '@/permissions';
 import type { IPermissions } from '@/permissions';
 import type { ICredentialsResponse } from '@/Interface';
-<<<<<<< HEAD
-import { useEnvironmentsStore, useSettingsStore } from '@/stores';
-=======
->>>>>>> 914dd1f0
 
 export function resolveParameter(
 	parameter: NodeParameterValue | INodeParameters | NodeParameterValue[] | INodeParameters[],
