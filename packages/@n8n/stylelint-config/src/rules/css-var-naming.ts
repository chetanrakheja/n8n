import stylelint from 'stylelint';
import type { Rule } from 'stylelint';

const ruleName = '@n8n/css-var-naming';

const messages = stylelint.utils.ruleMessages(ruleName, {
	rejected: (variable: string, reason: string) => `Invalid CSS variable "${variable}": ${reason}`,
});

const meta = {
	url: 'https://github.com/n8n-io/n8n',
};

// Reserved vocabulary from proposal.md
// NOTE: color--text, color--background, color--foreground use double dashes
// to separate "color" from the subtype (text/background/foreground)
const PROPERTY_VOCABULARY = new Set([
	'color',
	'color--text',
	'color--background',
	'color--foreground',
	'border-color',
	'border-width',
	'border-top-color',
	'border-bottom-color',
	'border-right-color',
	'border-left-width',
	'border-style',
	'border',
	'height',
	'icon-color',
	'radius',
	'size',
	'stroke-width',
	'shadow',
	'spacing',
	'padding',
	'font-size',
	'font-weight',
	'font-family',
	'line-height',
	'margin',
	'margin-right',
	'margin-left',
	'margin-top',
	'margin-bottom',
<<<<<<< HEAD
=======
	'max-height',
	'max-width',
>>>>>>> a9b9e8a8
	'z',
	'duration',
	'easing',
	'outline-color',
	'outline-width',
	'width',
]);

// Properties that can be used as standalone single-group variables (without a value)
const STANDALONE_PROPERTIES = new Set([
	'shadow',
	'radius',
	'border-color',
	'border-style',
	'border-width',
	'border',
	'font-family',
]);

const STATES = new Set([
	'hover',
	'active',
	'focus',
	'focus-visible',
	'visited',
	'disabled',
	'selected',
	'checked',
	'invalid',
	'opened',
	'closed',
	'loading',
]);

const VARIANTS = new Set(['solid', 'outline', 'ghost', 'link', 'soft', 'subtle']);

const MODES = new Set(['light', 'dark', 'hc', 'rtl', 'print']);

const MEDIA = new Set(['sm', 'md', 'lg', 'xl', '2xl']);

// Ignore issues related to these namespaces
const DISABLE_CHECK_FOR_NAMESPACES = new Set(['reka']);

// Allowed namespaces
const NAMESPACES = new Set(['n8n', 'p', ...DISABLE_CHECK_FOR_NAMESPACES]);

// Semantic values and scales
const SEMANTIC_VALUES = new Set([
	'primary',
	'secondary',
	'success',
	'warning',
	'danger',
	'info',
	'muted',
	'surface',
	'on-primary',
	'on-surface',
]);

const SCALE_VALUES = new Set([
	'5xs',
	'4xs',
	'3xs',
	'2xs',
	'xs',
	'sm',
	'md',
	'lg',
	'xl',
	'2xl',
	'3xl',
	'4xl',
	'5xl',
]);

// Font weight specific values (only valid with font-weight property)
const FONT_WEIGHT_VALUES = new Set(['regular', 'medium', 'semibold', 'bold']);

// Regex for basic validation
// Allows 2-10 groups to accommodate double-dash properties like color--text
const BASIC_PATTERN = /^--[a-z0-9]+(?:-[a-z0-9]+)*(?:--[a-z0-9]+(?:-[a-z0-9]+)*){1,9}$/;

interface ValidationResult {
	valid: boolean;
	reason?: string;
}

function shouldSkip(variable: string) {
	// Split into groups first (drop first empty element from leading --)
	const parts = variable.slice(2).split('-');
	if (DISABLE_CHECK_FOR_NAMESPACES.has(parts[0])) {
		return true;
	}

	return false;
}

function validateCssVariable(variable: string): ValidationResult {
	if (shouldSkip(variable)) {
		return { valid: true };
	}

	// Split into groups first (drop first empty element from leading --)
	const groups = variable.slice(2).split('--');

	// Check if this is a single-group variable (e.g., --shadow, --radius, --border-color)
	if (groups.length === 1) {
		const singleGroup = groups[0];
		// Allow standalone properties that are in the STANDALONE_PROPERTIES set
		if (STANDALONE_PROPERTIES.has(singleGroup)) {
			return { valid: true };
		}
		return {
			valid: false,
			reason: 'Must have at least 2 groups separated by double dashes (--property--value minimum)',
		};
	}

	// Basic pattern check for multi-group variables
	if (!BASIC_PATTERN.test(variable)) {
		return {
			valid: false,
			reason:
				'Must follow pattern: --[group]--[group]--... with lowercase alphanumerics and single dash within groups',
		};
	}

	// Check group count (2-10 groups to accommodate double-dash properties like color--text)
	if (groups.length < 2) {
		return {
			valid: false,
			reason: 'Must have at least 2 groups separated by double dashes (--property--value minimum)',
		};
	}

	if (groups.length > 10) {
		return {
			valid: false,
			reason: 'Must have at most 10 groups (too many segments)',
		};
	}

	// Check each group for invalid characters
	for (const group of groups) {
		if (!/^[a-z0-9]+(?:-[a-z0-9]+)*$/.test(group)) {
			return {
				valid: false,
				reason: `Group "${group}" contains invalid characters. Use only lowercase letters, numbers, and single dash within groups`,
			};
		}
	}

	// Check if first group is a namespace, and if so, validate it
	const firstGroup = groups[0];
	let startIndex = 0;

	// If first group is a valid namespace, skip it for property validation
	if (NAMESPACES.has(firstGroup)) {
		startIndex = 1;
	}

	// Validate property vocabulary (should be in the variable somewhere after namespace)
	const hasValidProperty = groups.slice(startIndex).some((group) => PROPERTY_VOCABULARY.has(group));
	if (!hasValidProperty) {
		return {
			valid: false,
			reason: `Must include a valid property from vocabulary: ${Array.from(PROPERTY_VOCABULARY).join(', ')}`,
		};
	}

	// Find the property index to validate what comes after it
	const propertyIndex = groups
		.slice(startIndex)
		.findIndex((group) => PROPERTY_VOCABULARY.has(group));
	const absolutePropertyIndex = startIndex + propertyIndex;

	// Check if any semantic or scale values appear before the property
	const groupsBeforeProperty = groups.slice(startIndex, absolutePropertyIndex);
	for (const group of groupsBeforeProperty) {
		// Check if this group is a semantic value, scale value, or font-weight value
		if (SEMANTIC_VALUES.has(group) || SCALE_VALUES.has(group) || FONT_WEIGHT_VALUES.has(group)) {
			return {
				valid: false,
				reason: `Value "${group}" appears before the property. Values must come after the property (e.g., --color--${group}, not --${group}--color)`,
			};
		}
	}

	// Get the property name to validate specific property-value combinations
	const propertyName = groups[absolutePropertyIndex];

	// Check if HSL components (h, s, l) appear in non-final positions or as suffixes
	const hslComponents = new Set(['h', 's', 'l']);

	// Check all groups after property for HSL-related issues
	for (let i = absolutePropertyIndex + 1; i < groups.length; i++) {
		const group = groups[i];
		const isLastGroup = i === groups.length - 1;

		// Check if group is exactly h, s, or l (allowed only at the end)
		if (hslComponents.has(group)) {
			if (!isLastGroup) {
				return {
					valid: false,
					reason: `HSL component "${group}" must be at the end of the variable name (e.g., --color--primary--${group}, not --color--${group}--primary)`,
				};
			}
			// If it's the last group and exactly h/s/l, it's valid
			continue;
		}

		// Check if group ends with -h, -s, or -l (never allowed)
		if (group.endsWith('-h') || group.endsWith('-s') || group.endsWith('-l')) {
			return {
				valid: false,
				reason: `HSL component suffix in "${group}" is not allowed. Use standalone HSL components instead (e.g., --color--primary--h, not --color--primary-h)`,
			};
		}
	}

	// The group after property should be a value (semantic or scale)
	if (absolutePropertyIndex + 1 < groups.length) {
		const valueGroup = groups[absolutePropertyIndex + 1];

		// Check if this is a font-weight specific value
		if (FONT_WEIGHT_VALUES.has(valueGroup)) {
			// Font weight values are only valid with font-weight property
			if (propertyName !== 'font-weight') {
				return {
					valid: false,
					reason: `Value "${valueGroup}" can only be used with font-weight property (e.g., --font-weight--${valueGroup})`,
				};
			}
		}

		// Check if this is a known modifier (variant, state, mode, media)
		const isModifier =
			VARIANTS.has(valueGroup) ||
			STATES.has(valueGroup) ||
			MODES.has(valueGroup) ||
			MEDIA.has(valueGroup);

		// If it's not a modifier, validate it's a semantic or scale value
		// We use a permissive approach: reject only clearly invalid patterns
		if (!isModifier) {
			const isValidValue =
				SEMANTIC_VALUES.has(valueGroup) ||
				SCALE_VALUES.has(valueGroup) ||
				FONT_WEIGHT_VALUES.has(valueGroup) ||
				// Allow color shades like "primary-500", "shade-50", "tint-50"
				/^[a-z]+-\d+$/.test(valueGroup) ||
				// Allow descriptive names (3+ chars) - these are likely intentional semantic names
				valueGroup.length >= 3 ||
				// Support hsl css variables (only allowed at the end, checked above)
				hslComponents.has(valueGroup);

			if (!isValidValue) {
				return {
					valid: false,
					reason: `Value "${valueGroup}" is too short. Use semantic values (${Array.from(SEMANTIC_VALUES).slice(0, 5).join(', ')}...) or scale values (${Array.from(SCALE_VALUES).slice(0, 5).join(', ')}...). See proposal for full list.`,
				};
			}
		}
	}

	// Check for states/variants/modes in appropriate positions (optional validation)
	const lastGroup = groups[groups.length - 1];

	// If last group is a state/mode/media, that's valid
	if (STATES.has(lastGroup) || MODES.has(lastGroup) || MEDIA.has(lastGroup)) {
		// Valid pattern
		return { valid: true };
	}

	// Check if we have variants in reasonable positions
	const hasVariant = groups.some((group) => VARIANTS.has(group));
	const hasState = groups.some((group) => STATES.has(group));

	// If we have both variant and state, variant should come before state
	if (hasVariant && hasState) {
		const variantIndex = groups.findIndex((group) => VARIANTS.has(group));
		const stateIndex = groups.findIndex((group) => STATES.has(group));
		if (variantIndex > stateIndex) {
			return {
				valid: false,
				reason:
					'Variant should come before state (e.g., --button--background--primary--solid--hover)',
			};
		}
	}

	return { valid: true };
}

const ruleFunction: Rule = (primary, secondaryOptions, context) => {
	return (root, result) => {
		const validOptions = stylelint.utils.validateOptions(result, ruleName, {
			actual: primary,
		});

		if (!validOptions) {
			return;
		}

		root.walkDecls((decl) => {
			const prop = decl.prop;

			// Only check CSS custom properties (variables)
			if (!prop.startsWith('--')) {
				return;
			}

			const validation = validateCssVariable(prop);

			if (!validation.valid) {
				stylelint.utils.report({
					message: messages.rejected(prop, validation.reason!),
					node: decl,
					result,
					ruleName,
				});
			}
		});

		// Also check variable usage in var() functions
		root.walkDecls((decl) => {
			const value = decl.value;

			// Find all var() references
			const varPattern = /var\((--[a-z0-9-]+)/g;
			let match;

			while ((match = varPattern.exec(value)) !== null) {
				const variable = match[1];
				const validation = validateCssVariable(variable);

				if (!validation.valid) {
					stylelint.utils.report({
						message: messages.rejected(variable, validation.reason!),
						node: decl,
						result,
						ruleName,
					});
				}
			}
		});
	};
};

ruleFunction.ruleName = ruleName;
ruleFunction.messages = messages;
ruleFunction.meta = meta;

export default stylelint.createPlugin(ruleName, ruleFunction);<|MERGE_RESOLUTION|>--- conflicted
+++ resolved
@@ -44,11 +44,8 @@
 	'margin-left',
 	'margin-top',
 	'margin-bottom',
-<<<<<<< HEAD
-=======
 	'max-height',
 	'max-width',
->>>>>>> a9b9e8a8
 	'z',
 	'duration',
 	'easing',
