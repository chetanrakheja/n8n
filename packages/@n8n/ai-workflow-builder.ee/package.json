{
  "name": "@n8n/ai-workflow-builder",
  "version": "0.27.0",
  "scripts": {
    "clean": "rimraf dist .turbo",
    "typecheck": "tsc --noEmit",
    "build": "tsc -p ./tsconfig.build.json && tsc-alias -p tsconfig.build.json",
    "format": "biome format --write src",
    "format:check": "biome ci src",
    "test": "jest",
    "test:coverage": "jest --coverage",
    "test:watch": "jest --watch",
    "lint": "eslint . --quiet",
    "lint:fix": "eslint . --fix",
    "watch": "tsc-watch -p tsconfig.build.json --onCompilationComplete \"tsc-alias -p tsconfig.build.json\"",
    "deps:graph": "madge src/index.ts --image deps-graph.svg",
    "deps:graph:service": "madge src/ai-workflow-builder-agent.service.ts --image deps-service.svg",
    "deps:graph:tools": "madge src/tools/index.ts --image deps-tools.svg",
    "deps:circular": "madge src/index.ts --circular",
    "deps:report": "madge src/index.ts --json > deps-report.json && echo 'Dependency report saved to deps-report.json'",
    "deps:orphans": "madge src/index.ts --orphans",
    "deps:all": "pnpm run deps:graph && pnpm run deps:graph:service && pnpm run deps:graph:tools && pnpm run deps:circular && pnpm run deps:report",
    "eval": "tsx evaluations",
    "eval:langsmith": "USE_LANGSMITH_EVAL=true tsx evaluations",
<<<<<<< HEAD
    "eval:generate": "GENERATE_TEST_CASES=true tsx evaluations",
    "eval:cache": "tsx evaluations/test-cache-quality.ts",
    "eval:categorize": "tsx evaluations/categorize-prompt-evaluation.ts"
=======
    "eval:generate": "GENERATE_TEST_CASES=true tsx evaluations"
>>>>>>> cf3b0f5b
  },
  "main": "dist/index.js",
  "module": "src/index.ts",
  "types": "dist/index.d.ts",
  "files": [
    "dist/**/*"
  ],
  "exports": {
    ".": {
      "require": "./dist/index.js",
      "import": "./src/index.ts",
      "types": "./dist/index.d.ts"
    }
  },
  "dependencies": {
    "@langchain/anthropic": "catalog:",
    "@langchain/core": "catalog:",
    "@langchain/langgraph": "0.2.74",
    "@langchain/openai": "catalog:",
    "@n8n/backend-common": "workspace:^",
    "@n8n/config": "workspace:*",
    "@n8n/di": "workspace:*",
    "@n8n_io/ai-assistant-sdk": "catalog:",
    "langsmith": "^0.3.45",
    "lodash": "catalog:",
    "n8n-workflow": "workspace:*",
    "picocolors": "catalog:",
    "zod": "catalog:"
  },
  "devDependencies": {
    "@n8n/typescript-config": "workspace:*",
    "@types/cli-progress": "^3.11.5",
    "cli-progress": "^3.12.0",
    "cli-table3": "^0.6.3",
    "jest-mock-extended": "^3.0.4",
    "madge": "^8.0.0",
    "p-limit": "^3.1.0"
  }
}<|MERGE_RESOLUTION|>--- conflicted
+++ resolved
@@ -22,13 +22,8 @@
     "deps:all": "pnpm run deps:graph && pnpm run deps:graph:service && pnpm run deps:graph:tools && pnpm run deps:circular && pnpm run deps:report",
     "eval": "tsx evaluations",
     "eval:langsmith": "USE_LANGSMITH_EVAL=true tsx evaluations",
-<<<<<<< HEAD
     "eval:generate": "GENERATE_TEST_CASES=true tsx evaluations",
-    "eval:cache": "tsx evaluations/test-cache-quality.ts",
     "eval:categorize": "tsx evaluations/categorize-prompt-evaluation.ts"
-=======
-    "eval:generate": "GENERATE_TEST_CASES=true tsx evaluations"
->>>>>>> cf3b0f5b
   },
   "main": "dist/index.js",
   "module": "src/index.ts",
