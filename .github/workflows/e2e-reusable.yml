--- conflicted
+++ resolved
@@ -25,11 +25,7 @@
       containers:
         description: 'Number of containers to run tests in.'
         required: false
-<<<<<<< HEAD
-        default: '[1]'
-=======
         default: '[1, 2]'
->>>>>>> e912fa0f
         type: string
       pr_number:
         description: 'PR number to run tests for.'
